# -*- test-case-name: twisted.words.test.test_domish -*-
# Copyright (c) Twisted Matrix Laboratories.
# See LICENSE for details.

"""
DOM-like XML processing support.

This module provides support for parsing XML into DOM-like object structures
and serializing such structures to an XML string representation, optimized
for use in streaming XML applications.
"""

import types

from zope.interface import implements, Interface, Attribute

def _splitPrefix(name):
    """ Internal method for splitting a prefixed Element name into its
        respective parts """
    ntok = name.split(":", 1)
    if len(ntok) == 2:
        return ntok
    else:
        return (None, ntok[0])

# Global map of prefixes that always get injected
# into the serializers prefix map (note, that doesn't
# mean they're always _USED_)
G_PREFIXES = { "http://www.w3.org/XML/1998/namespace":"xml" }

class _ListSerializer:
    """ Internal class which serializes an Element tree into a buffer """
    def __init__(self, prefixes=None, prefixesInScope=None):
        self.writelist = []
        self.prefixes = {}
        if prefixes:
            self.prefixes.update(prefixes)
        self.prefixes.update(G_PREFIXES)
        self.prefixStack = [G_PREFIXES.values()] + (prefixesInScope or [])
        self.prefixCounter = 0

    def getValue(self):
        return u"".join(self.writelist)

    def getPrefix(self, uri):
        if uri not in self.prefixes:
            self.prefixes[uri] = "xn%d" % (self.prefixCounter)
            self.prefixCounter = self.prefixCounter + 1
        return self.prefixes[uri]

    def prefixInScope(self, prefix):
        stack = self.prefixStack
        for i in range(-1, (len(self.prefixStack)+1) * -1, -1):
            if prefix in stack[i]:
                return True
        return False

    def serialize(self, elem, closeElement=1, defaultUri=''):
        # Optimization shortcuts
        write = self.writelist.append

        # Shortcut, check to see if elem is actually a chunk o' serialized XML
        if isinstance(elem, SerializedXML):
            write(elem)
            return

        # Shortcut, check to see if elem is actually a string (aka Cdata)
        if isinstance(elem, types.StringTypes):
            write(escapeToXml(elem))
            return

        # Further optimizations
        name = elem.name
        uri = elem.uri
        defaultUri, currentDefaultUri = elem.defaultUri, defaultUri

        for p, u in elem.localPrefixes.iteritems():
            self.prefixes[u] = p
        self.prefixStack.append(elem.localPrefixes.keys())

        # Inherit the default namespace
        if defaultUri is None:
            defaultUri = currentDefaultUri

        if uri is None:
            uri = defaultUri

        prefix = None
        if uri != defaultUri or uri in self.prefixes:
            prefix = self.getPrefix(uri)
            inScope = self.prefixInScope(prefix)

        # Create the starttag

        if not prefix:
            write("<%s" % (name))
        else:
            write("<%s:%s" % (prefix, name))

            if not inScope:
                write(" xmlns:%s='%s'" % (prefix, uri))
                self.prefixStack[-1].append(prefix)
                inScope = True

        if defaultUri != currentDefaultUri and \
           (uri != defaultUri or not prefix or not inScope):
            write(" xmlns='%s'" % (defaultUri))

        for p, u in elem.localPrefixes.iteritems():
            write(" xmlns:%s='%s'" % (p, u))

        # Serialize attributes
        for k,v in elem.attributes.items():
            # If the attribute name is a tuple, it's a qualified attribute
            if isinstance(k, types.TupleType):
                attr_uri, attr_name = k
                attr_prefix = self.getPrefix(attr_uri)

                if not self.prefixInScope(attr_prefix):
                    write(" xmlns:%s='%s'" % (attr_prefix, attr_uri))
                    self.prefixStack[-1].append(attr_prefix)

                write(" %s:%s='%s'" % (attr_prefix, attr_name,
                                       escapeToXml(v, 1)))
            else:
                write((" %s='%s'" % ( k, escapeToXml(v, 1))))

        # Shortcut out if this is only going to return
        # the element (i.e. no children)
        if closeElement == 0:
            write(">")
            return

        # Serialize children
        if len(elem.children) > 0:
            write(">")
            for c in elem.children:
                self.serialize(c, defaultUri=defaultUri)
            # Add closing tag
            if not prefix:
                write("</%s>" % (name))
            else:
                write("</%s:%s>" % (prefix, name))
        else:
            write("/>")

        self.prefixStack.pop()


SerializerClass = _ListSerializer

def escapeToXml(text, isattrib = 0):
    """ Escape text to proper XML form, per section 2.3 in the XML specification.

    @type text: C{str}
    @param text: Text to escape

    @type isattrib: C{bool}
    @param isattrib: Triggers escaping of characters necessary for use as
                     attribute values
    """
    text = text.replace("&", "&amp;")
    text = text.replace("<", "&lt;")
    text = text.replace(">", "&gt;")
    if isattrib == 1:
        text = text.replace("'", "&apos;")
        text = text.replace("\"", "&quot;")
    return text

def unescapeFromXml(text):
    text = text.replace("&lt;", "<")
    text = text.replace("&gt;", ">")
    text = text.replace("&apos;", "'")
    text = text.replace("&quot;", "\"")
    text = text.replace("&amp;", "&")
    return text

def generateOnlyInterface(list, int):
    """ Filters items in a list by class
    """
    for n in list:
        if int.providedBy(n):
            yield n

def generateElementsQNamed(list, name, uri):
    """ Filters Element items in a list with matching name and URI. """
    for n in list:
        if IElement.providedBy(n) and n.name == name and n.uri == uri:
            yield n

def generateElementsNamed(list, name):
    """ Filters Element items in a list with matching name, regardless of URI.
    """
    for n in list:
        if IElement.providedBy(n) and n.name == name:
            yield n


class SerializedXML(unicode):
    """ Marker class for pre-serialized XML in the DOM. """
    pass


class Namespace:
    """ Convenience object for tracking namespace declarations. """
    def __init__(self, uri):
        self._uri = uri
    def __getattr__(self, n):
        return (self._uri, n)
    def __getitem__(self, n):
        return (self._uri, n)

class IElement(Interface):
    """
    Interface to XML element nodes.

    See L{Element} for a detailed example of its general use.

    Warning: this Interface is not yet complete!
    """

    uri = Attribute(""" Element's namespace URI """)
    name = Attribute(""" Element's local name """)
    defaultUri = Attribute(""" Default namespace URI of child elements """)
    attributes = Attribute(""" Dictionary of element attributes """)
    children = Attribute(""" List of child nodes """)
    parent = Attribute(""" Reference to element's parent element """)
    localPrefixes = Attribute(""" Dictionary of local prefixes """)

    def toXml(prefixes=None, closeElement=1, defaultUri='',
              prefixesInScope=None):
        """ Serializes object to a (partial) XML document

        @param prefixes: dictionary that maps namespace URIs to suggested
                         prefix names.
        @type prefixes: L{dict}
        @param closeElement: flag that determines whether to include the
                             closing tag of the element in the serialized
                             string. A value of C{0} only generates the
                             element's start tag. A value of C{1} yields a
                             complete serialization.
        @type closeElement: C{int}
        @param defaultUri: Initial default namespace URI. This is most useful
                           for partial rendering, where the logical parent
                           element (of which the starttag was already
                           serialized) declares a default namespace that should
                           be inherited.
        @type defaultUri: C{str}
        @param prefixesInScope: list of prefixes that are assumed to be
                                declared by ancestors.
        @type prefixesInScope: C{list}
        @return: (partial) serialized XML
        @rtype: C{unicode}
        """

    def addElement(name, defaultUri = None, content = None):
        """ Create an element and add as child.

        The new element is added to this element as a child, and will have
        this element as its parent.

        @param name: element name. This can be either a C{unicode} object that
                     contains the local name, or a tuple of (uri, local_name)
                     for a fully qualified name. In the former case,
                     the namespace URI is inherited from this element.
        @type name: C{unicode} or C{tuple} of (C{unicode}, C{unicode})
        @param defaultUri: default namespace URI for child elements. If
                           C{None}, this is inherited from this element.
        @type defaultUri: C{unicode}
        @param content: text contained by the new element.
        @type content: C{unicode}
        @return: the created element
        @rtype: object providing L{IElement}
        """

    def addChild(node):
        """ Adds a node as child of this element.

        The C{node} will be added to the list of childs of this element, and
        will have this element set as its parent when C{node} provides
        L{IElement}.

        @param node: the child node.
        @type node: C{unicode} or object implementing L{IElement}
        """

class Element(object):
    """ Represents an XML element node.

    An Element contains a series of attributes (name/value pairs), content
    (character data), and other child Element objects. When building a document
    with markup (such as HTML or XML), use this object as the starting point.

    Element objects fully support XML Namespaces. The fully qualified name of
    the XML Element it represents is stored in the C{uri} and C{name}
    attributes, where C{uri} holds the namespace URI. There is also a default
    namespace, for child elements. This is stored in the C{defaultUri}
    attribute. Note that C{''} means the empty namespace.

    Serialization of Elements through C{toXml()} will use these attributes
    for generating proper serialized XML. When both C{uri} and C{defaultUri}
    are not None in the Element and all of its descendents, serialization
    proceeds as expected:

      >>> from twisted.words.xish import domish
      >>> root = domish.Element(('myns', 'root'))
      >>> root.addElement('child', content='test')
      <twisted.words.xish.domish.Element object at 0x83002ac>
      >>> root.toXml()
      u"<root xmlns='myns'><child>test</child></root>"

    For partial serialization, needed for streaming XML, a special value for
    namespace URIs can be used: C{None}.

    Using C{None} as the value for C{uri} means: this element is in whatever
    namespace inherited by the closest logical ancestor when the complete XML
    document has been serialized. The serialized start tag will have a
    non-prefixed name, and no xmlns declaration will be generated.

    Similarly, C{None} for C{defaultUri} means: the default namespace for my
    child elements is inherited from the logical ancestors of this element,
    when the complete XML document has been serialized.

    To illustrate, an example from a Jabber stream. Assume the start tag of the
    root element of the stream has already been serialized, along with several
    complete child elements, and sent off, looking like this::

      <stream:stream xmlns:stream='http://etherx.jabber.org/streams'
                     xmlns='jabber:client' to='example.com'>
        ...

    Now suppose we want to send a complete element represented by an
    object C{message} created like:

      >>> message = domish.Element((None, 'message'))
      >>> message['to'] = 'user@example.com'
      >>> message.addElement('body', content='Hi!')
      <twisted.words.xish.domish.Element object at 0x8276e8c>
      >>> message.toXml()
      u"<message to='user@example.com'><body>Hi!</body></message>"

    As, you can see, this XML snippet has no xmlns declaration. When sent
    off, it inherits the C{jabber:client} namespace from the root element.
    Note that this renders the same as using C{''} instead of C{None}:

      >>> presence = domish.Element(('', 'presence'))
      >>> presence.toXml()
      u"<presence/>"

    However, if this object has a parent defined, the difference becomes
    clear:

      >>> child = message.addElement(('http://example.com/', 'envelope'))
      >>> child.addChild(presence)
      <twisted.words.xish.domish.Element object at 0x8276fac>
      >>> message.toXml()
      u"<message to='user@example.com'><body>Hi!</body><envelope xmlns='http://example.com/'><presence xmlns=''/></envelope></message>"

    As, you can see, the <presence/> element is now in the empty namespace, not
    in the default namespace of the parent or the streams'.

    @type uri: C{unicode} or None
    @ivar uri: URI of this Element's name

    @type name: C{unicode}
    @ivar name: Name of this Element

    @type defaultUri: C{unicode} or None
    @ivar defaultUri: URI this Element exists within

    @type children: C{list}
    @ivar children: List of child Elements and content

    @type parent: L{Element}
    @ivar parent: Reference to the parent Element, if any.

    @type attributes: L{dict}
    @ivar attributes: Dictionary of attributes associated with this Element.

    @type localPrefixes: L{dict}
    @ivar localPrefixes: Dictionary of namespace declarations on this
                         element. The key is the prefix to bind the
                         namespace uri to.
    """

    implements(IElement)

    _idCounter = 0

    def __init__(self, qname, defaultUri=None, attribs=None,
                       localPrefixes=None):
        """
        @param qname: Tuple of (uri, name)
        @param defaultUri: The default URI of the element; defaults to the URI
                           specified in C{qname}
        @param attribs: Dictionary of attributes
        @param localPrefixes: Dictionary of namespace declarations on this
                              element. The key is the prefix to bind the
                              namespace uri to.
        """
        self.localPrefixes = localPrefixes or {}
        self.uri, self.name = qname
        if defaultUri is None and \
           self.uri not in self.localPrefixes.itervalues():
            self.defaultUri = self.uri
        else:
            self.defaultUri = defaultUri
        self.attributes = attribs or {}
        self.children = []
        self.parent = None

    def __getattr__(self, key):
        # Check child list for first Element with a name matching the key
        for n in self.children:
            if IElement.providedBy(n) and n.name == key:
                return n

        # Tweak the behaviour so that it's more friendly about not
        # finding elements -- we need to document this somewhere :)
        if key.startswith('_'):
            raise AttributeError(key)
        else:
            return None

    def __getitem__(self, key):
        return self.attributes[self._dqa(key)]

    def __delitem__(self, key):
        del self.attributes[self._dqa(key)];

    def __setitem__(self, key, value):
        self.attributes[self._dqa(key)] = value

    def __str__(self):
        """ Retrieve the first CData (content) node
        """
        for n in self.children:
            if isinstance(n, types.StringTypes): return n
        return ""

    def _dqa(self, attr):
        """ Dequalify an attribute key as needed """
        if isinstance(attr, types.TupleType) and not attr[0]:
            return attr[1]
        else:
            return attr

    def getAttribute(self, attribname, default = None):
        """ Retrieve the value of attribname, if it exists """
        return self.attributes.get(attribname, default)

    def hasAttribute(self, attrib):
        """ Determine if the specified attribute exists """
        return self._dqa(attrib) in self.attributes

    def compareAttribute(self, attrib, value):
        """ Safely compare the value of an attribute against a provided value.

        C{None}-safe.
        """
        return self.attributes.get(self._dqa(attrib), None) == value

    def swapAttributeValues(self, left, right):
        """ Swap the values of two attribute. """
        d = self.attributes
        l = d[left]
        d[left] = d[right]
        d[right] = l

    def addChild(self, node):
        """ Add a child to this Element. """
        if IElement.providedBy(node):
            node.parent = self
        self.children.append(node)
        return self.children[-1]

    def addContent(self, text):
        """ Add some text data to this Element. """
        c = self.children
        if len(c) > 0 and isinstance(c[-1], types.StringTypes):
            c[-1] = c[-1] + text
        else:
            c.append(text)
        return c[-1]

    def addElement(self, name, defaultUri = None, content = None):
        result = None
        if isinstance(name, type(())):
            if defaultUri is None:
                defaultUri = name[0]
            self.children.append(Element(name, defaultUri))
        else:
            if defaultUri is None:
                defaultUri = self.defaultUri
            self.children.append(Element((defaultUri, name), defaultUri))

        result = self.children[-1]
        result.parent = self

        if content:
            result.children.append(content)

        return result

    def addRawXml(self, rawxmlstring):
        """ Add a pre-serialized chunk o' XML as a child of this Element. """
        self.children.append(SerializedXML(rawxmlstring))

    def addUniqueId(self):
        """ Add a unique (across a given Python session) id attribute to this
            Element.
        """
        self.attributes["id"] = "H_%d" % Element._idCounter
        Element._idCounter = Element._idCounter + 1


    def elements(self, uri=None, name=None):
        """
        Iterate across all children of this Element that are Elements.

        Returns a generator over the child elements. If both the C{uri} and
        C{name} parameters are set, the returned generator will only yield
        on elements matching the qualified name.

        @param uri: Optional element URI.
        @type uri: C{unicode}
        @param name: Optional element name.
        @type name: C{unicode}
        @return: Iterator that yields objects implementing L{IElement}.
        """
        if name is None:
            return generateOnlyInterface(self.children, IElement)
        else:
            return generateElementsQNamed(self.children, name, uri)


    def toXml(self, prefixes=None, closeElement=1, defaultUri='',
                    prefixesInScope=None):
        """ Serialize this Element and all children to a string. """
        s = SerializerClass(prefixes=prefixes, prefixesInScope=prefixesInScope)
        s.serialize(self, closeElement=closeElement, defaultUri=defaultUri)
        return s.getValue()

    def firstChildElement(self):
        for c in self.children:
            if IElement.providedBy(c):
                return c
        return None


class ParserError(Exception):
    """ Exception thrown when a parsing error occurs """
    pass

def elementStream():
    """ Preferred method to construct an ElementStream

    Uses Expat-based stream if available, and falls back to Sux if necessary.
    """
    try:
        es = ExpatElementStream()
        return es
    except ImportError:
        if SuxElementStream is None:
            raise Exception("No parsers available :(")
        es = SuxElementStream()
        return es

try:
    from twisted.web import sux
except:
    SuxElementStream = None
else:
    class SuxElementStream(sux.XMLParser):
        def __init__(self):
            self.connectionMade()
            self.DocumentStartEvent = None
            self.ElementEvent = None
            self.DocumentEndEvent = None
            self.currElem = None
            self.rootElem = None
            self.documentStarted = False
            self.defaultNsStack = []
            self.prefixStack = []

        def parse(self, buffer):
            try:
                self.dataReceived(buffer)
<<<<<<< HEAD
            except sux.ParseError, e:
=======
            except sux.ParseError as e:
>>>>>>> ba94dc01
                raise ParserError(str(e))


        def findUri(self, prefix):
            # Walk prefix stack backwards, looking for the uri
            # matching the specified prefix
            stack = self.prefixStack
            for i in range(-1, (len(self.prefixStack)+1) * -1, -1):
                if prefix in stack[i]:
                    return stack[i][prefix]
            return None

        def gotTagStart(self, name, attributes):
            defaultUri = None
            localPrefixes = {}
            attribs = {}
            uri = None

            # Pass 1 - Identify namespace decls
            for k, v in attributes.items():
                if k.startswith("xmlns"):
                    x, p = _splitPrefix(k)
                    if (x is None): # I.e.  default declaration
                        defaultUri = v
                    else:
                        localPrefixes[p] = v
                    del attributes[k]

            # Push namespace decls onto prefix stack
            self.prefixStack.append(localPrefixes)

            # Determine default namespace for this element; if there
            # is one
            if defaultUri is None:
                if len(self.defaultNsStack) > 0:
                    defaultUri = self.defaultNsStack[-1]
                else:
                    defaultUri = ''

            # Fix up name
            prefix, name = _splitPrefix(name)
            if prefix is None: # This element is in the default namespace
                uri = defaultUri
            else:
                # Find the URI for the prefix
                uri = self.findUri(prefix)

            # Pass 2 - Fix up and escape attributes
            for k, v in attributes.items():
                p, n = _splitPrefix(k)
                if p is None:
                    attribs[n] = v
                else:
                    attribs[(self.findUri(p)), n] = unescapeFromXml(v)

            # Construct the actual Element object
            e = Element((uri, name), defaultUri, attribs, localPrefixes)

            # Save current default namespace
            self.defaultNsStack.append(defaultUri)

            # Document already started
            if self.documentStarted:
                # Starting a new packet
                if self.currElem is None:
                    self.currElem = e
                # Adding to existing element
                else:
                    self.currElem = self.currElem.addChild(e)
            # New document
            else:
                self.rootElem = e
                self.documentStarted = True
                self.DocumentStartEvent(e)

        def gotText(self, data):
            if self.currElem != None:
                self.currElem.addContent(data)

        def gotCData(self, data):
            if self.currElem != None:
                self.currElem.addContent(data)

        def gotComment(self, data):
            # Ignore comments for the moment
            pass

        entities = { "amp" : "&",
                     "lt"  : "<",
                     "gt"  : ">",
                     "apos": "'",
                     "quot": "\"" }

        def gotEntityReference(self, entityRef):
            # If this is an entity we know about, add it as content
            # to the current element
            if entityRef in SuxElementStream.entities:
                self.currElem.addContent(SuxElementStream.entities[entityRef])

        def gotTagEnd(self, name):
            # Ensure the document hasn't already ended
            if self.rootElem is None:
                # XXX: Write more legible explanation
                raise ParserError("Element closed after end of document.")

            # Fix up name
            prefix, name = _splitPrefix(name)
            if prefix is None:
                uri = self.defaultNsStack[-1]
            else:
                uri = self.findUri(prefix)

            # End of document
            if self.currElem is None:
                # Ensure element name and uri matches
                if self.rootElem.name != name or self.rootElem.uri != uri:
                    raise ParserError("Mismatched root elements")
                self.DocumentEndEvent()
                self.rootElem = None

            # Other elements
            else:
                # Ensure the tag being closed matches the name of the current
                # element
                if self.currElem.name != name or self.currElem.uri != uri:
                    # XXX: Write more legible explanation
                    raise ParserError("Malformed element close")

                # Pop prefix and default NS stack
                self.prefixStack.pop()
                self.defaultNsStack.pop()

                # Check for parent null parent of current elem;
                # that's the top of the stack
                if self.currElem.parent is None:
                    self.currElem.parent = self.rootElem
                    self.ElementEvent(self.currElem)
                    self.currElem = None

                # Anything else is just some element wrapping up
                else:
                    self.currElem = self.currElem.parent


class ExpatElementStream:
    def __init__(self):
        import pyexpat
        self.DocumentStartEvent = None
        self.ElementEvent = None
        self.DocumentEndEvent = None
        self.error = pyexpat.error
        self.parser = pyexpat.ParserCreate("UTF-8", " ")
        self.parser.StartElementHandler = self._onStartElement
        self.parser.EndElementHandler = self._onEndElement
        self.parser.CharacterDataHandler = self._onCdata
        self.parser.StartNamespaceDeclHandler = self._onStartNamespace
        self.parser.EndNamespaceDeclHandler = self._onEndNamespace
        self.currElem = None
        self.defaultNsStack = ['']
        self.documentStarted = 0
        self.localPrefixes = {}

    def parse(self, buffer):
        try:
            self.parser.Parse(buffer)
<<<<<<< HEAD
        except self.error, e:
=======
        except self.error as e:
>>>>>>> ba94dc01
            raise ParserError(str(e))

    def _onStartElement(self, name, attrs):
        # Generate a qname tuple from the provided name.  See
        # http://docs.python.org/library/pyexpat.html#xml.parsers.expat.ParserCreate
        # for an explanation of the formatting of name.
        qname = name.rsplit(" ", 1)
        if len(qname) == 1:
            qname = ('', name)

        # Process attributes
        for k, v in attrs.items():
            if " " in k:
                aqname = k.rsplit(" ", 1)
                attrs[(aqname[0], aqname[1])] = v
                del attrs[k]

        # Construct the new element
        e = Element(qname, self.defaultNsStack[-1], attrs, self.localPrefixes)
        self.localPrefixes = {}

        # Document already started
        if self.documentStarted == 1:
            if self.currElem != None:
                self.currElem.children.append(e)
                e.parent = self.currElem
            self.currElem = e

        # New document
        else:
            self.documentStarted = 1
            self.DocumentStartEvent(e)

    def _onEndElement(self, _):
        # Check for null current elem; end of doc
        if self.currElem is None:
            self.DocumentEndEvent()

        # Check for parent that is None; that's
        # the top of the stack
        elif self.currElem.parent is None:
            self.ElementEvent(self.currElem)
            self.currElem = None

        # Anything else is just some element in the current
        # packet wrapping up
        else:
            self.currElem = self.currElem.parent

    def _onCdata(self, data):
        if self.currElem != None:
            self.currElem.addContent(data)

    def _onStartNamespace(self, prefix, uri):
        # If this is the default namespace, put
        # it on the stack
        if prefix is None:
            self.defaultNsStack.append(uri)
        else:
            self.localPrefixes[prefix] = uri

    def _onEndNamespace(self, prefix):
        # Remove last element on the stack
        if prefix is None:
            self.defaultNsStack.pop()

## class FileParser(ElementStream):
##     def __init__(self):
##         ElementStream.__init__(self)
##         self.DocumentStartEvent = self.docStart
##         self.ElementEvent = self.elem
##         self.DocumentEndEvent = self.docEnd
##         self.done = 0

##     def docStart(self, elem):
##         self.document = elem

##     def elem(self, elem):
##         self.document.addChild(elem)

##     def docEnd(self):
##         self.done = 1

##     def parse(self, filename):
##         for l in open(filename).readlines():
##             self.parser.Parse(l)
##         assert self.done == 1
##         return self.document

## def parseFile(filename):
##     return FileParser().parse(filename)

<|MERGE_RESOLUTION|>--- conflicted
+++ resolved
@@ -586,11 +586,7 @@
         def parse(self, buffer):
             try:
                 self.dataReceived(buffer)
-<<<<<<< HEAD
-            except sux.ParseError, e:
-=======
             except sux.ParseError as e:
->>>>>>> ba94dc01
                 raise ParserError(str(e))
 
 
@@ -756,11 +752,7 @@
     def parse(self, buffer):
         try:
             self.parser.Parse(buffer)
-<<<<<<< HEAD
-        except self.error, e:
-=======
         except self.error as e:
->>>>>>> ba94dc01
             raise ParserError(str(e))
 
     def _onStartElement(self, name, attrs):
