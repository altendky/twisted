# Copyright (c) Twisted Matrix Laboratories.
# See LICENSE for details.


"""
Tests for L{twisted.python.compat}.
"""

from __future__ import division, absolute_import

import socket, sys, traceback, io, codecs

from twisted.trial import unittest

from twisted.python.compat import (
<<<<<<< HEAD
    reduce, execfile, _PY3, _PYPY, comparable, cmp, nativeString,
    networkString, unicode as unicodeCompat, lazyByteSlice, reraise,
    NativeStringIO, iterbytes, intToBytes, ioType, bytesEnviron, iteritems,
    _coercedUnicode

=======
    reduce, execfile, _PY3, comparable, cmp, nativeString, networkString,
    unicode as unicodeCompat, lazyByteSlice, reraise, NativeStringIO,
    iterbytes, intToBytes, ioType, bytesEnviron, iteritems, _coercedUnicode,
    unichr,
>>>>>>> e309d630
)
from twisted.python.filepath import FilePath



class IOTypeTests(unittest.SynchronousTestCase):
    """
    Test cases for determining a file-like object's type.
    """

    def test_3StringIO(self):
        """
        An L{io.StringIO} accepts and returns text.
        """
        self.assertEqual(ioType(io.StringIO()), unicodeCompat)


    def test_3BytesIO(self):
        """
        An L{io.BytesIO} accepts and returns bytes.
        """
        self.assertEqual(ioType(io.BytesIO()), bytes)


    def test_3openTextMode(self):
        """
        A file opened via 'io.open' in text mode accepts and returns text.
        """
        self.assertEqual(ioType(io.open(self.mktemp(), "w")), unicodeCompat)


    def test_3openBinaryMode(self):
        """
        A file opened via 'io.open' in binary mode accepts and returns bytes.
        """
        self.assertEqual(ioType(io.open(self.mktemp(), "wb")), bytes)


    def test_2openTextMode(self):
        """
        The special built-in console file in Python 2 which has an 'encoding'
        attribute should qualify as a special type, since it accepts both bytes
        and text faithfully.
        """
        class VerySpecificLie(file):
            """
            In their infinite wisdom, the CPython developers saw fit not to
            allow us a writable 'encoding' attribute on the built-in 'file'
            type in Python 2, despite making it writable in C with
            PyFile_SetEncoding.

            Pretend they did not do that.
            """
            encoding = 'utf-8'

        self.assertEqual(ioType(VerySpecificLie(self.mktemp(), "wb")),
                          basestring)


    def test_2StringIO(self):
        """
        Python 2's L{StringIO} and L{cStringIO} modules are both binary I/O.
        """
        from cStringIO import StringIO as cStringIO
        from StringIO import StringIO
        self.assertEqual(ioType(StringIO()), bytes)
        self.assertEqual(ioType(cStringIO()), bytes)


    def test_2openBinaryMode(self):
        """
        The normal 'open' builtin in Python 2 will always result in bytes I/O.
        """
        self.assertEqual(ioType(open(self.mktemp(), "w")), bytes)

    if _PY3:
        test_2openTextMode.skip = "The 'file' type is no longer available."
        test_2openBinaryMode.skip = "'io.open' is now the same as 'open'."
        test_2StringIO.skip = ("The 'StringIO' and 'cStringIO' modules were "
                               "subsumed by the 'io' module.")


    def test_codecsOpenBytes(self):
        """
        The L{codecs} module, oddly, returns a file-like object which returns
        bytes when not passed an 'encoding' argument.
        """
        self.assertEqual(ioType(codecs.open(self.mktemp(), 'wb')),
                          bytes)


    def test_codecsOpenText(self):
        """
        When passed an encoding, however, the L{codecs} module returns unicode.
        """
        self.assertEqual(ioType(codecs.open(self.mktemp(), 'wb',
                                             encoding='utf-8')),
                          unicodeCompat)


    def test_defaultToText(self):
        """
        When passed an object about which no sensible decision can be made, err
        on the side of unicode.
        """
        self.assertEqual(ioType(object()), unicodeCompat)



class CompatTests(unittest.SynchronousTestCase):
    """
    Various utility functions in C{twisted.python.compat} provide same
    functionality as modern Python variants.
    """

    def test_set(self):
        """
        L{set} should behave like the expected set interface.
        """
        a = set()
        a.add('b')
        a.add('c')
        a.add('a')
        b = list(a)
        b.sort()
        self.assertEqual(b, ['a', 'b', 'c'])
        a.remove('b')
        b = list(a)
        b.sort()
        self.assertEqual(b, ['a', 'c'])

        a.discard('d')

        b = set(['r', 's'])
        d = a.union(b)
        b = list(d)
        b.sort()
        self.assertEqual(b, ['a', 'c', 'r', 's'])


    def test_frozenset(self):
        """
        L{frozenset} should behave like the expected frozenset interface.
        """
        a = frozenset(['a', 'b'])
        self.assertRaises(AttributeError, getattr, a, "add")
        self.assertEqual(sorted(a), ['a', 'b'])

        b = frozenset(['r', 's'])
        d = a.union(b)
        b = list(d)
        b.sort()
        self.assertEqual(b, ['a', 'b', 'r', 's'])


    def test_reduce(self):
        """
        L{reduce} should behave like the builtin reduce.
        """
        self.assertEqual(15, reduce(lambda x, y: x + y, [1, 2, 3, 4, 5]))
        self.assertEqual(16, reduce(lambda x, y: x + y, [1, 2, 3, 4, 5], 1))



class IPv6Tests(unittest.SynchronousTestCase):
    """
    C{inet_pton} and C{inet_ntop} implementations support IPv6.
    """

    def testNToP(self):
        from twisted.python.compat import inet_ntop

        f = lambda a: inet_ntop(socket.AF_INET6, a)
        g = lambda a: inet_ntop(socket.AF_INET, a)

        self.assertEqual('::', f('\x00' * 16))
        self.assertEqual('::1', f('\x00' * 15 + '\x01'))
        self.assertEqual(
            'aef:b01:506:1001:ffff:9997:55:170',
            f('\x0a\xef\x0b\x01\x05\x06\x10\x01\xff\xff\x99\x97\x00\x55\x01'
              '\x70'))

        self.assertEqual('1.0.1.0', g('\x01\x00\x01\x00'))
        self.assertEqual('170.85.170.85', g('\xaa\x55\xaa\x55'))
        self.assertEqual('255.255.255.255', g('\xff\xff\xff\xff'))

        self.assertEqual('100::', f('\x01' + '\x00' * 15))
        self.assertEqual('100::1', f('\x01' + '\x00' * 14 + '\x01'))


    def testPToN(self):
        from twisted.python.compat import inet_pton

        f = lambda a: inet_pton(socket.AF_INET6, a)
        g = lambda a: inet_pton(socket.AF_INET, a)

        self.assertEqual('\x00\x00\x00\x00', g('0.0.0.0'))
        self.assertEqual('\xff\x00\xff\x00', g('255.0.255.0'))
        self.assertEqual('\xaa\xaa\xaa\xaa', g('170.170.170.170'))

        self.assertEqual('\x00' * 16, f('::'))
        self.assertEqual('\x00' * 16, f('0::0'))
        self.assertEqual('\x00\x01' + '\x00' * 14, f('1::'))
        self.assertEqual(
            '\x45\xef\x76\xcb\x00\x1a\x56\xef\xaf\xeb\x0b\xac\x19\x24\xae\xae',
            f('45ef:76cb:1a:56ef:afeb:bac:1924:aeae'))

        self.assertEqual('\x00' * 14 + '\x00\x01', f('::1'))
        self.assertEqual('\x00' * 12 + '\x01\x02\x03\x04', f('::1.2.3.4'))
        self.assertEqual(
            '\x00\x01\x00\x02\x00\x03\x00\x04\x00\x05\x00\x06\x01\x02\x03\xff',
            f('1:2:3:4:5:6:1.2.3.255'))

        for badaddr in ['1:2:3:4:5:6:7:8:', ':1:2:3:4:5:6:7:8', '1::2::3',
                        '1:::3', ':::', '1:2', '::1.2', '1.2.3.4::',
                        'abcd:1.2.3.4:abcd:abcd:abcd:abcd:abcd',
                        '1234:1.2.3.4:1234:1234:1234:1234:1234:1234',
                        '1.2.3.4']:
            self.assertRaises(ValueError, f, badaddr)

if _PY3:
    IPv6Tests.skip = "These tests are only relevant to old versions of Python"



class ExecfileCompatTests(unittest.SynchronousTestCase):
    """
    Tests for the Python 3-friendly L{execfile} implementation.
    """

    def writeScript(self, content):
        """
        Write L{content} to a new temporary file, returning the L{FilePath}
        for the new file.
        """
        path = self.mktemp()
        with open(path, "wb") as f:
            f.write(content.encode("ascii"))
        return FilePath(path.encode("utf-8"))


    def test_execfileGlobals(self):
        """
        L{execfile} executes the specified file in the given global namespace.
        """
        script = self.writeScript(u"foo += 1\n")
        globalNamespace = {"foo": 1}
        execfile(script.path, globalNamespace)
        self.assertEqual(2, globalNamespace["foo"])


    def test_execfileGlobalsAndLocals(self):
        """
        L{execfile} executes the specified file in the given global and local
        namespaces.
        """
        script = self.writeScript(u"foo += 1\n")
        globalNamespace = {"foo": 10}
        localNamespace = {"foo": 20}
        execfile(script.path, globalNamespace, localNamespace)
        self.assertEqual(10, globalNamespace["foo"])
        self.assertEqual(21, localNamespace["foo"])


    def test_execfileUniversalNewlines(self):
        """
        L{execfile} reads in the specified file using universal newlines so
        that scripts written on one platform will work on another.
        """
        for lineEnding in u"\n", u"\r", u"\r\n":
            script = self.writeScript(u"foo = 'okay'" + lineEnding)
            globalNamespace = {"foo": None}
            execfile(script.path, globalNamespace)
            self.assertEqual("okay", globalNamespace["foo"])



class PY3Tests(unittest.SynchronousTestCase):
    """
    Identification of Python 2 vs. Python 3.
    """

    def test_python2(self):
        """
        On Python 2, C{_PY3} is False.
        """
        if sys.version.startswith("2."):
            self.assertFalse(_PY3)


    def test_python3(self):
        """
        On Python 3, C{_PY3} is True.
        """
        if sys.version.startswith("3."):
            self.assertTrue(_PY3)



class PYPYTest(unittest.SynchronousTestCase):
    """
    Identification of PyPy.
    """

    def test_PYPY(self):
        """
        On PyPy, L{_PYPY} is True.
        """
        if 'PyPy' in sys.version:
            self.assertTrue(_PYPY)
        else:
            self.assertFalse(_PYPY)



@comparable
class Comparable(object):
    """
    Objects that can be compared to each other, but not others.
    """
    def __init__(self, value):
        self.value = value


    def __cmp__(self, other):
        if not isinstance(other, Comparable):
            return NotImplemented
        return cmp(self.value, other.value)



class ComparableTests(unittest.SynchronousTestCase):
    """
    L{comparable} decorated classes emulate Python 2's C{__cmp__} semantics.
    """

    def test_equality(self):
        """
        Instances of a class that is decorated by C{comparable} support
        equality comparisons.
        """
        # Make explicitly sure we're using ==:
        self.assertTrue(Comparable(1) == Comparable(1))
        self.assertFalse(Comparable(2) == Comparable(1))


    def test_nonEquality(self):
        """
        Instances of a class that is decorated by C{comparable} support
        inequality comparisons.
        """
        # Make explicitly sure we're using !=:
        self.assertFalse(Comparable(1) != Comparable(1))
        self.assertTrue(Comparable(2) != Comparable(1))


    def test_greaterThan(self):
        """
        Instances of a class that is decorated by C{comparable} support
        greater-than comparisons.
        """
        self.assertTrue(Comparable(2) > Comparable(1))
        self.assertFalse(Comparable(0) > Comparable(3))


    def test_greaterThanOrEqual(self):
        """
        Instances of a class that is decorated by C{comparable} support
        greater-than-or-equal comparisons.
        """
        self.assertTrue(Comparable(1) >= Comparable(1))
        self.assertTrue(Comparable(2) >= Comparable(1))
        self.assertFalse(Comparable(0) >= Comparable(3))


    def test_lessThan(self):
        """
        Instances of a class that is decorated by C{comparable} support
        less-than comparisons.
        """
        self.assertTrue(Comparable(0) < Comparable(3))
        self.assertFalse(Comparable(2) < Comparable(0))


    def test_lessThanOrEqual(self):
        """
        Instances of a class that is decorated by C{comparable} support
        less-than-or-equal comparisons.
        """
        self.assertTrue(Comparable(3) <= Comparable(3))
        self.assertTrue(Comparable(0) <= Comparable(3))
        self.assertFalse(Comparable(2) <= Comparable(0))



class Python3ComparableTests(unittest.SynchronousTestCase):
    """
    Python 3-specific functionality of C{comparable}.
    """

    def test_notImplementedEquals(self):
        """
        Instances of a class that is decorated by C{comparable} support
        returning C{NotImplemented} from C{__eq__} if it is returned by the
        underlying C{__cmp__} call.
        """
        self.assertEqual(Comparable(1).__eq__(object()), NotImplemented)


    def test_notImplementedNotEquals(self):
        """
        Instances of a class that is decorated by C{comparable} support
        returning C{NotImplemented} from C{__ne__} if it is returned by the
        underlying C{__cmp__} call.
        """
        self.assertEqual(Comparable(1).__ne__(object()), NotImplemented)


    def test_notImplementedGreaterThan(self):
        """
        Instances of a class that is decorated by C{comparable} support
        returning C{NotImplemented} from C{__gt__} if it is returned by the
        underlying C{__cmp__} call.
        """
        self.assertEqual(Comparable(1).__gt__(object()), NotImplemented)


    def test_notImplementedLessThan(self):
        """
        Instances of a class that is decorated by C{comparable} support
        returning C{NotImplemented} from C{__lt__} if it is returned by the
        underlying C{__cmp__} call.
        """
        self.assertEqual(Comparable(1).__lt__(object()), NotImplemented)


    def test_notImplementedGreaterThanEquals(self):
        """
        Instances of a class that is decorated by C{comparable} support
        returning C{NotImplemented} from C{__ge__} if it is returned by the
        underlying C{__cmp__} call.
        """
        self.assertEqual(Comparable(1).__ge__(object()), NotImplemented)


    def test_notImplementedLessThanEquals(self):
        """
        Instances of a class that is decorated by C{comparable} support
        returning C{NotImplemented} from C{__le__} if it is returned by the
        underlying C{__cmp__} call.
        """
        self.assertEqual(Comparable(1).__le__(object()), NotImplemented)

if not _PY3:
    # On Python 2, we just use __cmp__ directly, so checking detailed
    # comparison methods doesn't makes sense.
    Python3ComparableTests.skip = "Python 3 only."



class CmpTests(unittest.SynchronousTestCase):
    """
    L{cmp} should behave like the built-in Python 2 C{cmp}.
    """

    def test_equals(self):
        """
        L{cmp} returns 0 for equal objects.
        """
        self.assertEqual(cmp(u"a", u"a"), 0)
        self.assertEqual(cmp(1, 1), 0)
        self.assertEqual(cmp([1], [1]), 0)


    def test_greaterThan(self):
        """
        L{cmp} returns 1 if its first argument is bigger than its second.
        """
        self.assertEqual(cmp(4, 0), 1)
        self.assertEqual(cmp(b"z", b"a"), 1)


    def test_lessThan(self):
        """
        L{cmp} returns -1 if its first argument is smaller than its second.
        """
        self.assertEqual(cmp(0.1, 2.3), -1)
        self.assertEqual(cmp(b"a", b"d"), -1)



class StringTests(unittest.SynchronousTestCase):
    """
    Compatibility functions and types for strings.
    """

    def assertNativeString(self, original, expected):
        """
        Raise an exception indicating a failed test if the output of
        C{nativeString(original)} is unequal to the expected string, or is not
        a native string.
        """
        self.assertEqual(nativeString(original), expected)
        self.assertIsInstance(nativeString(original), str)


    def test_nonASCIIBytesToString(self):
        """
        C{nativeString} raises a C{UnicodeError} if input bytes are not ASCII
        decodable.
        """
        self.assertRaises(UnicodeError, nativeString, b"\xFF")


    def test_nonASCIIUnicodeToString(self):
        """
        C{nativeString} raises a C{UnicodeError} if input Unicode is not ASCII
        encodable.
        """
        self.assertRaises(UnicodeError, nativeString, u"\u1234")


    def test_bytesToString(self):
        """
        C{nativeString} converts bytes to the native string format, assuming
        an ASCII encoding if applicable.
        """
        self.assertNativeString(b"hello", "hello")


    def test_unicodeToString(self):
        """
        C{nativeString} converts unicode to the native string format, assuming
        an ASCII encoding if applicable.
        """
        self.assertNativeString(u"Good day", "Good day")


    def test_stringToString(self):
        """
        C{nativeString} leaves native strings as native strings.
        """
        self.assertNativeString("Hello!", "Hello!")


    def test_unexpectedType(self):
        """
        C{nativeString} raises a C{TypeError} if given an object that is not a
        string of some sort.
        """
        self.assertRaises(TypeError, nativeString, 1)


    def test_unicode(self):
        """
        C{compat.unicode} is C{str} on Python 3, C{unicode} on Python 2.
        """
        if _PY3:
            expected = str
        else:
            expected = unicode
        self.assertIs(unicodeCompat, expected)


    def test_nativeStringIO(self):
        """
        L{NativeStringIO} is a file-like object that stores native strings in
        memory.
        """
        f = NativeStringIO()
        f.write("hello")
        f.write(" there")
        self.assertEqual(f.getvalue(), "hello there")



class NetworkStringTests(unittest.SynchronousTestCase):
    """
    Tests for L{networkString}.
    """
    def test_bytes(self):
        """
        L{networkString} returns a C{bytes} object passed to it unmodified.
        """
        self.assertEqual(b"foo", networkString(b"foo"))


    def test_bytesOutOfRange(self):
        """
        L{networkString} raises C{UnicodeError} if passed a C{bytes} instance
        containing bytes not used by ASCII.
        """
        self.assertRaises(
            UnicodeError, networkString, u"\N{SNOWMAN}".encode('utf-8'))
    if _PY3:
        test_bytes.skip = test_bytesOutOfRange.skip = (
            "Bytes behavior of networkString only provided on Python 2.")


    def test_unicode(self):
        """
        L{networkString} returns a C{unicode} object passed to it encoded into
        a C{bytes} instance.
        """
        self.assertEqual(b"foo", networkString(u"foo"))


    def test_unicodeOutOfRange(self):
        """
        L{networkString} raises L{UnicodeError} if passed a C{unicode} instance
        containing characters not encodable in ASCII.
        """
        self.assertRaises(
            UnicodeError, networkString, u"\N{SNOWMAN}")
    if not _PY3:
        test_unicode.skip = test_unicodeOutOfRange.skip = (
            "Unicode behavior of networkString only provided on Python 3.")


    def test_nonString(self):
        """
        L{networkString} raises L{TypeError} if passed a non-string object or
        the wrong type of string object.
        """
        self.assertRaises(TypeError, networkString, object())
        if _PY3:
            self.assertRaises(TypeError, networkString, b"bytes")
        else:
            self.assertRaises(TypeError, networkString, u"text")



class ReraiseTests(unittest.SynchronousTestCase):
    """
    L{reraise} re-raises exceptions on both Python 2 and Python 3.
    """

    def test_reraiseWithNone(self):
        """
        Calling L{reraise} with an exception instance and a traceback of
        L{None} re-raises it with a new traceback.
        """
        try:
            1/0
        except:
            typ, value, tb = sys.exc_info()
        try:
            reraise(value, None)
        except:
            typ2, value2, tb2 = sys.exc_info()
            self.assertEqual(typ2, ZeroDivisionError)
            self.assertIs(value, value2)
            self.assertNotEqual(traceback.format_tb(tb)[-1],
                                traceback.format_tb(tb2)[-1])
        else:
            self.fail("The exception was not raised.")


    def test_reraiseWithTraceback(self):
        """
        Calling L{reraise} with an exception instance and a traceback
        re-raises the exception with the given traceback.
        """
        try:
            1/0
        except:
            typ, value, tb = sys.exc_info()
        try:
            reraise(value, tb)
        except:
            typ2, value2, tb2 = sys.exc_info()
            self.assertEqual(typ2, ZeroDivisionError)
            self.assertIs(value, value2)
            self.assertEqual(traceback.format_tb(tb)[-1],
                             traceback.format_tb(tb2)[-1])
        else:
            self.fail("The exception was not raised.")



class Python3BytesTests(unittest.SynchronousTestCase):
    """
    Tests for L{iterbytes}, L{intToBytes}, L{lazyByteSlice}.
    """

    def test_iteration(self):
        """
        When L{iterbytes} is called with a bytestring, the returned object
        can be iterated over, resulting in the individual bytes of the
        bytestring.
        """
        input = b"abcd"
        result = list(iterbytes(input))
        self.assertEqual(result, [b'a', b'b', b'c', b'd'])


    def test_intToBytes(self):
        """
        When L{intToBytes} is called with an integer, the result is an
        ASCII-encoded string representation of the number.
        """
        self.assertEqual(intToBytes(213), b"213")


    def test_lazyByteSliceNoOffset(self):
        """
        L{lazyByteSlice} called with some bytes returns a semantically equal
        version of these bytes.
        """
        data = b'123XYZ'
        self.assertEqual(bytes(lazyByteSlice(data)), data)


    def test_lazyByteSliceOffset(self):
        """
        L{lazyByteSlice} called with some bytes and an offset returns a
        semantically equal version of these bytes starting at the given offset.
        """
        data = b'123XYZ'
        self.assertEqual(bytes(lazyByteSlice(data, 2)), data[2:])


    def test_lazyByteSliceOffsetAndLength(self):
        """
        L{lazyByteSlice} called with some bytes, an offset and a length returns
        a semantically equal version of these bytes starting at the given
        offset, up to the given length.
        """
        data = b'123XYZ'
        self.assertEqual(bytes(lazyByteSlice(data, 2, 3)), data[2:5])



class BytesEnvironTests(unittest.TestCase):
    """
    Tests for L{BytesEnviron}.
    """
    def test_alwaysBytes(self):
        """
        The output of L{BytesEnviron} should always be a L{dict} with L{bytes}
        values and L{bytes} keys.
        """
        result = bytesEnviron()
        types = set()

        for key, val in iteritems(result):
            types.add(type(key))
            types.add(type(val))

        self.assertEqual(list(types), [bytes])



class OrderedDictTests(unittest.TestCase):
    """
    Tests for L{twisted.python.compat.OrderedDict}.
    """
    def test_deprecated(self):
        """
        L{twisted.python.compat.OrderedDict} is deprecated.
        """
        from twisted.python.compat import OrderedDict
        OrderedDict # Shh pyflakes

        currentWarnings = self.flushWarnings(offendingFunctions=[
            self.test_deprecated])
        self.assertEqual(
            currentWarnings[0]['message'],
            "twisted.python.compat.OrderedDict was deprecated in Twisted "
            "15.5.0: Use collections.OrderedDict instead.")
        self.assertEqual(currentWarnings[0]['category'], DeprecationWarning)
        self.assertEqual(len(currentWarnings), 1)



class CoercedUnicodeTests(unittest.TestCase):
    """
    Tests for L{twisted.python.compat._coercedUnicode}.
    """

    def test_unicodeASCII(self):
        """
        Unicode strings with ASCII code points are unchanged.
        """
        result = _coercedUnicode(u'text')
        self.assertEqual(result, u'text')
        self.assertIsInstance(result, unicodeCompat)


    def test_unicodeNonASCII(self):
        """
        Unicode strings with non-ASCII code points are unchanged.
        """
        result = _coercedUnicode(u'\N{SNOWMAN}')
        self.assertEqual(result, u'\N{SNOWMAN}')
        self.assertIsInstance(result, unicodeCompat)


    def test_nativeASCII(self):
        """
        Native strings with ASCII code points are unchanged.

        On Python 2, this verifies that ASCII-only byte strings are accepted,
        whereas for Python 3 it is identical to L{test_unicodeASCII}.
        """
        result = _coercedUnicode('text')
        self.assertEqual(result, u'text')
        self.assertIsInstance(result, unicodeCompat)


    def test_bytesPy3(self):
        """
        Byte strings are not accceptable in Python 3.
        """
        exc = self.assertRaises(TypeError, _coercedUnicode, b'bytes')
        self.assertEqual(str(exc), "Expected str not b'bytes' (bytes)")
    if not _PY3:
        test_bytesPy3.skip = (
            "Bytes behavior of _coercedUnicode only provided on Python 2.")


    def test_bytesNonASCII(self):
        """
        Byte strings with non-ASCII code points raise an exception.
        """
        self.assertRaises(UnicodeError, _coercedUnicode, b'\xe2\x98\x83')
    if _PY3:
        test_bytesNonASCII.skip = (
            "Bytes behavior of _coercedUnicode only provided on Python 2.")



class UnichrTests(unittest.TestCase):
    """
    Tests for L{unichr}.
    """

    def test_unichr(self):
        """
        unichar exists and returns a unicode string with the given code point.
        """
        self.assertEqual(unichr(0x2603), u"\N{SNOWMAN}")<|MERGE_RESOLUTION|>--- conflicted
+++ resolved
@@ -13,18 +13,10 @@
 from twisted.trial import unittest
 
 from twisted.python.compat import (
-<<<<<<< HEAD
     reduce, execfile, _PY3, _PYPY, comparable, cmp, nativeString,
     networkString, unicode as unicodeCompat, lazyByteSlice, reraise,
     NativeStringIO, iterbytes, intToBytes, ioType, bytesEnviron, iteritems,
-    _coercedUnicode
-
-=======
-    reduce, execfile, _PY3, comparable, cmp, nativeString, networkString,
-    unicode as unicodeCompat, lazyByteSlice, reraise, NativeStringIO,
-    iterbytes, intToBytes, ioType, bytesEnviron, iteritems, _coercedUnicode,
-    unichr,
->>>>>>> e309d630
+    _coercedUnicode, unichr,
 )
 from twisted.python.filepath import FilePath
 
