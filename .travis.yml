--- conflicted
+++ resolved
@@ -1,7 +1,6 @@
 language: python
 sudo: false
 
-<<<<<<< HEAD
 python:
   - "2.7"
   - "3.3"
@@ -13,12 +12,6 @@
   allow_failures:
     - python: pypy
 
-branches:
-  only:
-    - trunk
-
-=======
->>>>>>> a36b8f3b
 addons:
   apt:
     packages:
