--- conflicted
+++ resolved
@@ -74,32 +74,6 @@
           command: |
             tox -r -e apidocs
 
-<<<<<<< HEAD
-
-  #
-  # We run pyflakes with Python 3 .
-  #
-  pyflakes3:
-    working_directory: ~/pyflakes3
-    docker:
-      - image: circleci/python:3.6
-    steps:
-      # Get the source.
-      - checkout
-
-      - run:
-          name: Prepare the environment.
-          command: |
-            python --version
-            pip install -q --user --ignore-installed --upgrade virtualenv
-            pip install -q tox --user
-            echo 'export PATH=~/.local/bin:$PATH' >> $BASH_ENV
-
-      - run:
-          name: Check the API documentation.
-          command: |
-            tox -r -e pyflakes3
-
   #
   # MacOS with Python2.7 and default reactor.
   #
@@ -109,7 +83,6 @@
       xcode: "9.0"
 
     working_directory: ~/repo
-
     steps:
       # Get the source.
       - checkout
@@ -131,21 +104,13 @@
 
 # First we run the static checkers, and only if they pass we spin the macOS.
 # in this way we should save some macOS minutes as we only have 1000h per month.
-=======
->>>>>>> 2a18aba8
 workflows:
   version: 2
   all-tests:
     jobs:
       - static_checkers
-<<<<<<< HEAD
       - documentation
-      - pyflakes3
       - macos_py27_default_reactor:
           requires:
             - static_checkers
-            - documentation
-            - pyflakes3
-=======
-      - documentation
->>>>>>> 2a18aba8
+            - documentation