# -*- test-case-name: twisted.test.test_internet -*-
# Copyright (c) Twisted Matrix Laboratories.
# See LICENSE for details.

"""
asyncio-based reactor implementation.
"""


import errno

from typing import Dict, Optional, Type

from zope.interface import implementer

from twisted.logger import Logger
from twisted.internet.posixbase import (
    PosixReactorBase,
    _NO_FILEDESC,
    _ContinuousPolling,
)
from twisted.python.log import callWithLogger
from twisted.python.runtime import seconds as runtimeSeconds
from twisted.internet.abstract import FileDescriptor
from twisted.internet.interfaces import IReactorFDSet

from asyncio import get_event_loop, tasks, AbstractEventLoop, SelectorEventLoop

try:
    from contextvars import copy_context

    _contextvarsSupport = True
except ImportError:
    _contextvarsSupport = False

current_async_library_cvar = None
if _contextvarsSupport:
    try:
        import sniffio

        current_async_library_cvar = sniffio.current_async_library_cvar
    except ImportError:
        pass


def sniffioTaskFactory(loop, coro):
    current_context = copy_context()
    current_context.run(current_async_library_cvar.set, None)

    return current_context.run(tasks.Task, coro=coro, loop=loop)


@implementer(IReactorFDSet)
class AsyncioSelectorReactor(PosixReactorBase):
    """
    Reactor running on top of L{asyncio.SelectorEventLoop}.

    On POSIX platforms, the default event loop is
    L{asyncio.SelectorEventLoop}.
    On Windows, the default event loop on Python 3.7 and older
    is C{asyncio.WindowsSelectorEventLoop}, but on Python 3.8 and newer
    the default event loop is C{asyncio.WindowsProactorEventLoop} which
    is incompatible with L{AsyncioSelectorReactor}.
    Applications that use L{AsyncioSelectorReactor} on Windows
    with Python 3.8+ must call
    C{asyncio.set_event_loop_policy(asyncio.WindowsSelectorEventLoopPolicy())}
    before instantiating and running L{AsyncioSelectorReactor}.
    """

    _asyncClosed = False
    _log = Logger()

    def __init__(self, eventloop: Optional[SelectorEventLoop] = None):
        if eventloop is None:
<<<<<<< HEAD
            _eventloop = get_event_loop()  # type: AbstractEventLoop
            if current_async_library_cvar is not None:
                _eventloop.set_task_factory(factory=sniffioTaskFactory)
=======
            _eventloop: AbstractEventLoop = get_event_loop()
>>>>>>> e9cb6258
        else:
            _eventloop = eventloop

        # On Python 3.8+, asyncio.get_event_loop() on
        # Windows was changed to return a ProactorEventLoop
        # unless the loop policy has been changed.
        if not isinstance(_eventloop, SelectorEventLoop):
            raise TypeError(f"SelectorEventLoop required, instead got: {_eventloop}")

        self._asyncioEventloop: SelectorEventLoop = _eventloop
        self._writers: Dict[Type[FileDescriptor], int] = {}
        self._readers: Dict[Type[FileDescriptor], int] = {}
        self._continuousPolling = _ContinuousPolling(self)

        self._scheduledAt = None
        self._timerHandle = None

        super().__init__()

    def _unregisterFDInAsyncio(self, fd):
        """
        Compensate for a bug in asyncio where it will not unregister a FD that
        it cannot handle in the epoll loop. It touches internal asyncio code.

        A description of the bug by markrwilliams:

        The C{add_writer} method of asyncio event loops isn't atomic because
        all the Selector classes in the selector module internally record a
        file object before passing it to the platform's selector
        implementation. If the platform's selector decides the file object
        isn't acceptable, the resulting exception doesn't cause the Selector to
        un-track the file object.

        The failing/hanging stdio test goes through the following sequence of
        events (roughly):

        * The first C{connection.write(intToByte(value))} call hits the asyncio
        reactor's C{addWriter} method.

        * C{addWriter} calls the asyncio loop's C{add_writer} method, which
        happens to live on C{_BaseSelectorEventLoop}.

        * The asyncio loop's C{add_writer} method checks if the file object has
        been registered before via the selector's C{get_key} method.

        * It hasn't, so the KeyError block runs and calls the selector's
        register method

        * Code examples that follow use EpollSelector, but the code flow holds
        true for any other selector implementation. The selector's register
        method first calls through to the next register method in the MRO

        * That next method is always C{_BaseSelectorImpl.register} which
        creates a C{SelectorKey} instance for the file object, stores it under
        the file object's file descriptor, and then returns it.

        * Control returns to the concrete selector implementation, which asks
        the operating system to track the file descriptor using the right API.

        * The operating system refuses! An exception is raised that, in this
        case, the asyncio reactor handles by creating a C{_ContinuousPolling}
        object to watch the file descriptor.

        * The second C{connection.write(intToByte(value))} call hits the
        asyncio reactor's C{addWriter} method, which hits the C{add_writer}
        method. But the loop's selector's get_key method now returns a
        C{SelectorKey}! Now the asyncio reactor's C{addWriter} method thinks
        the asyncio loop will watch the file descriptor, even though it won't.
        """
        try:
            self._asyncioEventloop._selector.unregister(fd)
        except BaseException:
            pass

    def _readOrWrite(self, selectable, read):
        method = selectable.doRead if read else selectable.doWrite

        if selectable.fileno() == -1:
            self._disconnectSelectable(selectable, _NO_FILEDESC, read)
            return

        try:
            why = method()
        except Exception as e:
            why = e
            self._log.failure(None)
        if why:
            self._disconnectSelectable(selectable, why, read)

    def addReader(self, reader):
        if reader in self._readers.keys() or reader in self._continuousPolling._readers:
            return

        fd = reader.fileno()
        try:
            self._asyncioEventloop.add_reader(
                fd, callWithLogger, reader, self._readOrWrite, reader, True
            )
            self._readers[reader] = fd
        except OSError as e:
            self._unregisterFDInAsyncio(fd)
            if e.errno == errno.EPERM:
                # epoll(7) doesn't support certain file descriptors,
                # e.g. filesystem files, so for those we just poll
                # continuously:
                self._continuousPolling.addReader(reader)
            else:
                raise

    def addWriter(self, writer):
        if writer in self._writers.keys() or writer in self._continuousPolling._writers:
            return

        fd = writer.fileno()
        try:
            self._asyncioEventloop.add_writer(
                fd, callWithLogger, writer, self._readOrWrite, writer, False
            )
            self._writers[writer] = fd
        except PermissionError:
            self._unregisterFDInAsyncio(fd)
            # epoll(7) doesn't support certain file descriptors,
            # e.g. filesystem files, so for those we just poll
            # continuously:
            self._continuousPolling.addWriter(writer)
        except BrokenPipeError:
            # The kqueuereactor will raise this if there is a broken pipe
            self._unregisterFDInAsyncio(fd)
        except BaseException:
            self._unregisterFDInAsyncio(fd)
            raise

    def removeReader(self, reader):

        # First, see if they're trying to remove a reader that we don't have.
        if not (
            reader in self._readers.keys() or self._continuousPolling.isReading(reader)
        ):
            # We don't have it, so just return OK.
            return

        # If it was a cont. polling reader, check there first.
        if self._continuousPolling.isReading(reader):
            self._continuousPolling.removeReader(reader)
            return

        fd = reader.fileno()
        if fd == -1:
            # If the FD is -1, we want to know what its original FD was, to
            # remove it.
            fd = self._readers.pop(reader)
        else:
            self._readers.pop(reader)

        self._asyncioEventloop.remove_reader(fd)

    def removeWriter(self, writer):

        # First, see if they're trying to remove a writer that we don't have.
        if not (
            writer in self._writers.keys() or self._continuousPolling.isWriting(writer)
        ):
            # We don't have it, so just return OK.
            return

        # If it was a cont. polling writer, check there first.
        if self._continuousPolling.isWriting(writer):
            self._continuousPolling.removeWriter(writer)
            return

        fd = writer.fileno()

        if fd == -1:
            # If the FD is -1, we want to know what its original FD was, to
            # remove it.
            fd = self._writers.pop(writer)
        else:
            self._writers.pop(writer)

        self._asyncioEventloop.remove_writer(fd)

    def removeAll(self):
        return (
            self._removeAll(self._readers.keys(), self._writers.keys())
            + self._continuousPolling.removeAll()
        )

    def getReaders(self):
        return list(self._readers.keys()) + self._continuousPolling.getReaders()

    def getWriters(self):
        return list(self._writers.keys()) + self._continuousPolling.getWriters()

    def iterate(self, timeout):
        self._asyncioEventloop.call_later(timeout + 0.01, self._asyncioEventloop.stop)
        self._asyncioEventloop.run_forever()

    def run(self, installSignalHandlers=True):
        self.startRunning(installSignalHandlers=installSignalHandlers)
        self._asyncioEventloop.run_forever()
        if self._justStopped:
            self._justStopped = False

    def stop(self):
        super().stop()
        # This will cause runUntilCurrent which in its turn
        # will call fireSystemEvent("shutdown")
        self.callLater(0, lambda: None)

    def crash(self):
        super().crash()
        self._asyncioEventloop.stop()

    seconds = staticmethod(runtimeSeconds)

    def _onTimer(self):
        self._scheduledAt = None
        self.runUntilCurrent()
        self._reschedule()

    def _reschedule(self):
        timeout = self.timeout()
        if timeout is not None:
            abs_time = self._asyncioEventloop.time() + timeout
            self._scheduledAt = abs_time
            if self._timerHandle is not None:
                self._timerHandle.cancel()
            self._timerHandle = self._asyncioEventloop.call_at(abs_time, self._onTimer)

    def _moveCallLaterSooner(self, tple):
        PosixReactorBase._moveCallLaterSooner(self, tple)
        self._reschedule()

    def callLater(self, seconds, f, *args, **kwargs):
        dc = PosixReactorBase.callLater(self, seconds, f, *args, **kwargs)
        abs_time = self._asyncioEventloop.time() + self.timeout()
        if self._scheduledAt is None or abs_time < self._scheduledAt:
            self._reschedule()
        return dc

    def callFromThread(self, f, *args, **kwargs):
        g = lambda: self.callLater(0, f, *args, **kwargs)
        self._asyncioEventloop.call_soon_threadsafe(g)


def install(eventloop=None):
    """
    Install an asyncio-based reactor.

    @param eventloop: The asyncio eventloop to wrap. If default, the global one
        is selected.
    """
    reactor = AsyncioSelectorReactor(eventloop)
    from twisted.internet.main import installReactor

    installReactor(reactor)<|MERGE_RESOLUTION|>--- conflicted
+++ resolved
@@ -72,13 +72,9 @@
 
     def __init__(self, eventloop: Optional[SelectorEventLoop] = None):
         if eventloop is None:
-<<<<<<< HEAD
-            _eventloop = get_event_loop()  # type: AbstractEventLoop
+            _eventloop: AbstractEventLoop = get_event_loop()
             if current_async_library_cvar is not None:
                 _eventloop.set_task_factory(factory=sniffioTaskFactory)
-=======
-            _eventloop: AbstractEventLoop = get_event_loop()
->>>>>>> e9cb6258
         else:
             _eventloop = eventloop
 
