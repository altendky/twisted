--- conflicted
+++ resolved
@@ -13,6 +13,27 @@
 
 @var _CONTINUE: A marker left in L{Deferred.callback}s to indicate a Deferred
     chain.  Always accompanied by a Deferred instance in the args tuple pointing
+5 conflicting files
+defer.py
+src/twisted/internet/defer.py
+test_asyncioreactor.py
+.../internet/test/test_asyncioreactor.py
+_setup.py
+src/twisted/python/_setup.py
+test_setup.py
+src/twisted/python/test/test_setup.py
+test_defer.py
+src/twisted/test/test_defer.py
+src/twisted/internet/defer.py
+1 conflict
+
+1
+
+# -*- test-case-name: twisted.test.test_defer -*-
+
+2
+
+# Copyright (c) Twisted Matrix Laboratories.
     at the Deferred which is chained to the Deferred which has this marker.
 """
 
@@ -49,7 +70,6 @@
     def _copy_context():  # type: ignore[misc]
         return _NoContext
 
-<<<<<<< HEAD
 current_async_library_cvar = None
 if _contextvarsSupport:
     try:
@@ -58,9 +78,6 @@
     except ImportError:
         pass
 
-log = Logger()
-=======
->>>>>>> 7e3ce790
 
 log = Logger()
 
