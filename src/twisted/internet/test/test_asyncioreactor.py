# Copyright (c) Twisted Matrix Laboratories.
# See LICENSE for details.

"""
Tests for L{twisted.internet.asyncioreactor}.
"""
import gc

from twisted.trial.unittest import SynchronousTestCase
from .reactormixins import ReactorBuilder

try:
    from twisted.internet.asyncioreactor import AsyncioSelectorReactor
    import asyncio
except ImportError:
    AsyncioSelectorReactor = None
    skipReason = "Requires asyncio."



class AsyncioSelectorReactorTests(ReactorBuilder, SynchronousTestCase):
    """
    L{AsyncioSelectorReactor} tests.
    """
    if AsyncioSelectorReactor is None:
        skip = skipReason


    def test_defaultEventLoopFromGlobalPolicy(self):
        """
        L{AsyncioSelectorReactor} wraps the global policy's event loop
        by default.  This ensures that L{asyncio.Future}s and
        coroutines created by library code that uses
        L{asyncio.get_event_loop} are bound to the same loop.
        """
        reactor = AsyncioSelectorReactor()
        future = asyncio.Future()
        result = []

        def completed(future):
            result.append(future.result())
            reactor.stop()

        future.add_done_callback(completed)
        future.set_result(True)

        self.assertEqual(result, [])
        self.runReactor(reactor, timeout=1)
        self.assertEqual(result, [True])

<<<<<<< HEAD

    def test_delayedCallResetToLater(self):
        """
        L{DelayedCall.reset()} properly reschedules timer to later time
        """
        reactor = AsyncioSelectorReactor()

        timer_called_at = [None]

        def on_timer():
            timer_called_at[0] = reactor.seconds()

        start_time = reactor.seconds()
        dc = reactor.callLater(0, on_timer)
        dc.reset(0.5)
        reactor.callLater(1, reactor.stop)
        reactor.run()

        self.assertIsNotNone(timer_called_at[0])
        self.assertGreater(timer_called_at[0] - start_time, 0.4)


    def test_delayedCallResetToEarlier(self):
        """
        L{DelayedCall.reset()} properly reschedules timer to earlier time
        """
        reactor = AsyncioSelectorReactor()

        timer_called_at = [None]

        def on_timer():
            timer_called_at[0] = reactor.seconds()

        start_time = reactor.seconds()
        dc = reactor.callLater(0.5, on_timer)
        dc.reset(0)
        reactor.callLater(1, reactor.stop)

        import io
        from contextlib import redirect_stderr
        stderr = io.StringIO()
        with redirect_stderr(stderr):
            reactor.run()

        self.assertEqual(stderr.getvalue(), '')
        self.assertIsNotNone(timer_called_at[0])
        self.assertLess(timer_called_at[0] - start_time, 0.4)


    def test_noCycleReferencesInCallLater(self):
        """
        L{AsyncioSelectorReactor.callLater()} doesn't leave cyclic references
        """
        gc_was_enabled = gc.isenabled()
        gc.disable()
        try:
            objects_before = len(gc.get_objects())
            timer_count = 1000

            reactor = AsyncioSelectorReactor()
            for _ in range(timer_count):
                reactor.callLater(0, lambda: None)
            reactor.runUntilCurrent()

            objects_after = len(gc.get_objects())
            self.assertLess((objects_after - objects_before) / timer_count, 1)
        finally:
            if gc_was_enabled:
                gc.enable()
=======
    def test_seconds(self):
        """L{seconds} should return a plausible epoch time."""
        reactor = AsyncioSelectorReactor()
        result = reactor.seconds()

        # greater than 2020-01-01
        self.assertGreater(result, 1577836800)

        # less than 2120-01-01
        self.assertLess(result, 4733510400)
>>>>>>> 59a04d29
<|MERGE_RESOLUTION|>--- conflicted
+++ resolved
@@ -48,7 +48,18 @@
         self.runReactor(reactor, timeout=1)
         self.assertEqual(result, [True])
 
-<<<<<<< HEAD
+
+    def test_seconds(self):
+        """L{seconds} should return a plausible epoch time."""
+        reactor = AsyncioSelectorReactor()
+        result = reactor.seconds()
+
+        # greater than 2020-01-01
+        self.assertGreater(result, 1577836800)
+
+        # less than 2120-01-01
+        self.assertLess(result, 4733510400)
+
 
     def test_delayedCallResetToLater(self):
         """
@@ -117,16 +128,4 @@
             self.assertLess((objects_after - objects_before) / timer_count, 1)
         finally:
             if gc_was_enabled:
-                gc.enable()
-=======
-    def test_seconds(self):
-        """L{seconds} should return a plausible epoch time."""
-        reactor = AsyncioSelectorReactor()
-        result = reactor.seconds()
-
-        # greater than 2020-01-01
-        self.assertGreater(result, 1577836800)
-
-        # less than 2120-01-01
-        self.assertLess(result, 4733510400)
->>>>>>> 59a04d29
+                gc.enable()