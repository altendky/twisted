--- conflicted
+++ resolved
@@ -8,12 +8,9 @@
 import sys
 from unittest import skipIf
 
-<<<<<<< HEAD
 from twisted.internet import defer
 from twisted.python.reflect import requireModule
-=======
 from twisted.python.runtime import platform
->>>>>>> ba58dab2
 from twisted.trial.unittest import SynchronousTestCase
 from .reactormixins import ReactorBuilder
 
@@ -42,7 +39,6 @@
     pass
 
 
-<<<<<<< HEAD
 contextvars = requireModule("contextvars")
 if contextvars:
     contextvarsSkip = None
@@ -57,9 +53,6 @@
     sniffioSkip = "sniffio is not available"
 
 
-@skipIf(doSkip, "Requires asyncio.")
-=======
->>>>>>> ba58dab2
 class AsyncioSelectorReactorTests(ReactorBuilder, SynchronousTestCase):
     """
     L{AsyncioSelectorReactor} tests.
@@ -297,7 +290,8 @@
         finally:
             if gc_was_enabled:
                 gc.enable()
-<<<<<<< HEAD
+        if hasWindowsSelectorEventLoopPolicy:
+            set_event_loop_policy(None)
 
 
 class AsyncioSelectorReactorSniffioTests(ReactorBuilder, SynchronousTestCase):
@@ -435,8 +429,4 @@
         self.assertRaises(
             sniffio.AsyncLibraryNotFoundError,
             sniffio.current_async_library,
-        )
-=======
-        if hasWindowsSelectorEventLoopPolicy:
-            set_event_loop_policy(None)
->>>>>>> ba58dab2
+        )