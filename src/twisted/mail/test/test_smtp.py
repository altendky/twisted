--- conflicted
+++ resolved
@@ -121,58 +121,8 @@
         return defer.fail(smtp.SMTPBadRcpt(user))
 
 
-<<<<<<< HEAD
-
-class SMTPTests(unittest.TestCase):
-    """
-    delete!
-    """
-
-    messages = [(b'foo@bar.com', [b'foo@baz.com', b'qux@baz.com'], b'''\
-Subject: urgent\015
-\015
-Someone set up us the bomb!\015
-''')]
-
-    mbox = {b'foo': [b'Subject: urgent\n\nSomeone set up us the bomb!\n']}
-
-    def setUp(self):
-        """
-        Create an in-memory mail domain to which messages may be delivered by
-        tests and create a factory and transport to do the delivering.
-        """
-        self.factory = smtp.SMTPFactory()
-        self.factory.domains = {}
-        self.factory.domains[b'baz.com'] = DummyDomain([b'foo'])
-        self.transport = StringTransport()
-
-
-    def testMessages(self):
-        from twisted.mail import protocols
-        protocol = protocols.DomainSMTP()
-        protocol.service = self.factory
-        protocol.factory = self.factory
-        protocol.receivedHeader = spameater
-        protocol.makeConnection(self.transport)
-        protocol.lineReceived(b'HELO yyy.com')
-        for message in self.messages:
-            protocol.lineReceived(b'MAIL FROM:<' + message[0] + b'>')
-            for target in message[1]:
-                protocol.lineReceived(b'RCPT TO:<' + target + b'>')
-            protocol.lineReceived(b'DATA')
-            protocol.dataReceived(message[2])
-            protocol.lineReceived(b'.')
-        protocol.lineReceived(b'QUIT')
-        if self.mbox != self.factory.domains[b'baz.com'].messages:
-            raise AssertionError(self.factory.domains[b'baz.com'].messages)
-        protocol.setTimeout(None)
-
-    testMessages.suppress = [util.suppress(message='DomainSMTP', category=DeprecationWarning)]
 
 mail = b'''\
-=======
-mail = '''\
->>>>>>> 45d3b7ee
 Subject: hello
 
 Goodbye
@@ -226,28 +176,7 @@
     def loopback(self, server, client):
         return loopback.loopbackTCP(server, client)
 
-<<<<<<< HEAD
-class LoopbackTestCase(LoopbackMixin):
-    def testMessages(self):
-        factory = smtp.SMTPFactory()
-        factory.domains = {}
-        factory.domains[b'foo.bar'] = DummyDomain([b'moshez'])
-        from twisted.mail.protocols import DomainSMTP
-        protocol = DomainSMTP()
-        protocol.service = factory
-        protocol.factory = factory
-        clientProtocol = self.clientClass()
-        return self.loopback(protocol, clientProtocol)
-    testMessages.suppress = [util.suppress(message='DomainSMTP', category=DeprecationWarning)]
-
-class LoopbackSMTPTests(LoopbackTestCase, unittest.TestCase):
-    clientClass = MySMTPClient
-
-class LoopbackESMTPTests(LoopbackTestCase, unittest.TestCase):
-    clientClass = MyESMTPClient
-
-=======
->>>>>>> 45d3b7ee
+
 
 class FakeSMTPServer(basic.LineReceiver):
 
