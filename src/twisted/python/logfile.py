--- conflicted
+++ resolved
@@ -73,35 +73,18 @@
         self.closed = False
         binary = self._binary
         if os.path.exists(self.path):
-<<<<<<< HEAD
-            self._file = open(
-                self.path, "rb+" if binary else "r+", 0 if binary else 1)
-=======
             self._file = open(self.path, "rb+", 0)
->>>>>>> d8aec37b
             self._file.seek(0, 2)
         else:
             if self.defaultMode is not None:
                 # Set the lowest permissions
                 oldUmask = os.umask(0o777)
                 try:
-<<<<<<< HEAD
-                    self._file = open(
-                        self.path, "wb+" if binary else "w+",
-                        0 if binary else 1)
-                finally:
-                    os.umask(oldUmask)
-            else:
-                self._file = open(
-                    self.path, "wb+" if binary else "w+",
-                    0 if binary else 1)
-=======
                     self._file = open(self.path, "wb+", 0)
                 finally:
                     os.umask(oldUmask)
             else:
                 self._file = open(self.path, "wb+", 0)
->>>>>>> d8aec37b
         if self.defaultMode is not None:
             try:
                 os.chmod(self.path, self.defaultMode)
@@ -259,18 +242,6 @@
 threadable.synchronize(LogFile)
 
 
-<<<<<<< HEAD
-class BinaryLogFile(LogFile):
-    """
-    A L{LogFile} that is opened in binary mode (that is, C{write} only accepts
-    L{bytes}).
-    """
-    _binary = True
-
-
-=======
->>>>>>> d8aec37b
-
 class DailyLogFile(BaseLogFile):
     """A log file that is rotated daily (at or after midnight localtime)
     """
