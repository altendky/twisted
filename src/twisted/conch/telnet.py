# -*- test-case-name: twisted.conch.test.test_telnet -*-
# Copyright (c) Twisted Matrix Laboratories.
# See LICENSE for details.

"""
Telnet protocol implementation.

@author: Jean-Paul Calderone
"""


import struct

from zope.interface import implementer

from twisted.internet import protocol, interfaces as iinternet, defer
<<<<<<< HEAD
from twisted.python.compat import _bytesChr as chr, iterbytes
from twisted.logger import Logger
=======
from twisted.python import log
from twisted.python.compat import iterbytes
>>>>>>> 1b439fba



def _chr(i: int) -> bytes:
    """Create a byte sequence of length 1.

    U{RFC 854<https://tools.ietf.org/html/rfc854>} specifies codes in decimal,
    but Python can only handle L{bytes} literals in octal or hexadecimal.
    This helper function bridges that gap.

    @param i: The value of the only byte in the sequence.
    """
    return bytes((i,))



MODE = _chr(1)
EDIT = 1
TRAPSIG = 2
MODE_ACK = 4
SOFT_TAB = 8
LIT_ECHO = 16

# Characters gleaned from the various (and conflicting) RFCs. Not all of these
# are correct.

NULL = _chr(0)  # No operation.
BEL = _chr(7)  # Produces an audible or visible signal (which does NOT move the
# print head).
BS = _chr(8)  # Moves the print head one character position towards the left
# margin.
HT = _chr(9)  # Moves the printer to the next horizontal tab stop. It remains
# unspecified how either party determines or establishes where such tab stops
# are located.
LF = _chr(10)  # Moves the printer to the next print line, keeping the same
# horizontal position.
VT = _chr(11)  # Moves the printer to the next vertical tab stop. It remains
# unspecified how either party determines or establishes where such tab stops
# are located.
FF = _chr(12)  # Moves the printer to the top of the next page, keeping the same
# horizontal position.
CR = _chr(13)  # Moves the printer to the left margin of the current line.

ECHO = _chr(1)  # User-to-Server:  Asks the server to send Echos of the
# transmitted data.
SGA = _chr(3)  # Suppress Go Ahead.  Go Ahead is silly and most modern servers
# should suppress it.
NAWS = _chr(31)  # Negotiate About Window Size.  Indicate that information about
# the size of the terminal can be communicated.
LINEMODE = _chr(34)  # Allow line buffering to be negotiated about.

EOR = _chr(239)  # End of Record (RFC 885)
SE = _chr(240)  # End of subnegotiation parameters.
NOP = _chr(241)  # No operation.
DM = _chr(242)  # "Data Mark": The data stream portion of a Synch. This should
# always be accompanied by a TCP Urgent notification.
BRK = _chr(243)  # NVT character Break.
IP = _chr(244)  # The function Interrupt Process.
AO = _chr(245)  # The function Abort Output
AYT = _chr(246)  # The function Are You There.
EC = _chr(247)  # The function Erase Character.
EL = _chr(248)  # The function Erase Line
GA = _chr(249)  # The Go Ahead signal.
SB = _chr(250)  # Indicates that what follows is subnegotiation of the indicated
# option.
WILL = _chr(251)  # Indicates the desire to begin performing, or confirmation
# that you are now performing, the indicated option.
WONT = _chr(252)  # Indicates the refusal to perform, or continue performing,
# the indicated option.
DO = _chr(253)  # Indicates the request that the other party perform, or
# confirmation that you are expecting the other party to perform, the indicated
# option.
DONT = _chr(254)  # Indicates the demand that the other party stop performing,
# or confirmation that you are no longer expecting the other party to perform,
# the indicated option.
IAC = _chr(255)  # Data Byte 255. Introduces a telnet command.

LINEMODE_MODE = _chr(1)
LINEMODE_EDIT = _chr(1)
LINEMODE_TRAPSIG = _chr(2)
LINEMODE_MODE_ACK = _chr(4)
LINEMODE_SOFT_TAB = _chr(8)
LINEMODE_LIT_ECHO = _chr(16)
LINEMODE_FORWARDMASK = _chr(2)
LINEMODE_SLC = _chr(3)
LINEMODE_SLC_SYNCH = _chr(1)
LINEMODE_SLC_BRK = _chr(2)
LINEMODE_SLC_IP = _chr(3)
LINEMODE_SLC_AO = _chr(4)
LINEMODE_SLC_AYT = _chr(5)
LINEMODE_SLC_EOR = _chr(6)
LINEMODE_SLC_ABORT = _chr(7)
LINEMODE_SLC_EOF = _chr(8)
LINEMODE_SLC_SUSP = _chr(9)
LINEMODE_SLC_EC = _chr(10)
LINEMODE_SLC_EL = _chr(11)

LINEMODE_SLC_EW = _chr(12)
LINEMODE_SLC_RP = _chr(13)
LINEMODE_SLC_LNEXT = _chr(14)
LINEMODE_SLC_XON = _chr(15)
LINEMODE_SLC_XOFF = _chr(16)
LINEMODE_SLC_FORW1 = _chr(17)
LINEMODE_SLC_FORW2 = _chr(18)
LINEMODE_SLC_MCL = _chr(19)
LINEMODE_SLC_MCR = _chr(20)
LINEMODE_SLC_MCWL = _chr(21)
LINEMODE_SLC_MCWR = _chr(22)
LINEMODE_SLC_MCBOL = _chr(23)
LINEMODE_SLC_MCEOL = _chr(24)
LINEMODE_SLC_INSRT = _chr(25)
LINEMODE_SLC_OVER = _chr(26)
LINEMODE_SLC_ECR = _chr(27)
LINEMODE_SLC_EWR = _chr(28)
LINEMODE_SLC_EBOL = _chr(29)
LINEMODE_SLC_EEOL = _chr(30)

LINEMODE_SLC_DEFAULT = _chr(3)
LINEMODE_SLC_VALUE = _chr(2)
LINEMODE_SLC_CANTCHANGE = _chr(1)
LINEMODE_SLC_NOSUPPORT = _chr(0)
LINEMODE_SLC_LEVELBITS = _chr(3)

LINEMODE_SLC_ACK = _chr(128)
LINEMODE_SLC_FLUSHIN = _chr(64)
LINEMODE_SLC_FLUSHOUT = _chr(32)
LINEMODE_EOF = _chr(236)
LINEMODE_SUSP = _chr(237)
LINEMODE_ABORT = _chr(238)

class ITelnetProtocol(iinternet.IProtocol):
    def unhandledCommand(command, argument):
        """
        A command was received but not understood.

        @param command: the command received.
        @type command: L{str}, a single character.
        @param argument: the argument to the received command.
        @type argument: L{str}, a single character, or None if the command that
            was unhandled does not provide an argument.
        """


    def unhandledSubnegotiation(command, data):
        """
        A subnegotiation command was received but not understood.

        @param command: the command being subnegotiated. That is, the first
            byte after the SB command.
        @type command: L{str}, a single character.
        @param data: all other bytes of the subneogation. That is, all but the
            first bytes between SB and SE, with IAC un-escaping applied.
        @type data: L{bytes}, each a single character
        """


    def enableLocal(option):
        """
        Enable the given option locally.

        This should enable the given option on this side of the
        telnet connection and return True.  If False is returned,
        the option will be treated as still disabled and the peer
        will be notified.

        @param option: the option to be enabled.
        @type option: L{bytes}, a single character.
        """


    def enableRemote(option):
        """
        Indicate whether the peer should be allowed to enable this option.

        Returns True if the peer should be allowed to enable this option,
        False otherwise.

        @param option: the option to be enabled.
        @type option: L{bytes}, a single character.
        """


    def disableLocal(option):
        """
        Disable the given option locally.

        Unlike enableLocal, this method cannot fail.  The option must be
        disabled.

        @param option: the option to be disabled.
        @type option: L{bytes}, a single character.
        """


    def disableRemote(option):
        """
        Indicate that the peer has disabled this option.

        @param option: the option to be disabled.
        @type option: L{bytes}, a single character.
        """



class ITelnetTransport(iinternet.ITransport):
    def do(option):
        """
        Indicate a desire for the peer to begin performing the given option.

        Returns a Deferred that fires with True when the peer begins performing
        the option, or fails with L{OptionRefused} when the peer refuses to
        perform it.  If the peer is already performing the given option, the
        Deferred will fail with L{AlreadyEnabled}.  If a negotiation regarding
        this option is already in progress, the Deferred will fail with
        L{AlreadyNegotiating}.

        Note: It is currently possible that this Deferred will never fire,
        if the peer never responds, or if the peer believes the option to
        already be enabled.
        """


    def dont(option):
        """
        Indicate a desire for the peer to cease performing the given option.

        Returns a Deferred that fires with True when the peer ceases performing
        the option.  If the peer is not performing the given option, the
        Deferred will fail with L{AlreadyDisabled}.  If negotiation regarding
        this option is already in progress, the Deferred will fail with
        L{AlreadyNegotiating}.

        Note: It is currently possible that this Deferred will never fire,
        if the peer never responds, or if the peer believes the option to
        already be disabled.
        """


    def will(option):
        """
        Indicate our willingness to begin performing this option locally.

        Returns a Deferred that fires with True when the peer agrees to allow us
        to begin performing this option, or fails with L{OptionRefused} if the
        peer refuses to allow us to begin performing it.  If the option is
        already enabled locally, the Deferred will fail with L{AlreadyEnabled}.
        If negotiation regarding this option is already in progress, the
        Deferred will fail with L{AlreadyNegotiating}.

        Note: It is currently possible that this Deferred will never fire,
        if the peer never responds, or if the peer believes the option to
        already be enabled.
        """


    def wont(option):
        """
        Indicate that we will stop performing the given option.

        Returns a Deferred that fires with True when the peer acknowledges
        we have stopped performing this option.  If the option is already
        disabled locally, the Deferred will fail with L{AlreadyDisabled}.
        If negotiation regarding this option is already in progress,
        the Deferred will fail with L{AlreadyNegotiating}.

        Note: It is currently possible that this Deferred will never fire,
        if the peer never responds, or if the peer believes the option to
        already be disabled.
        """


    def requestNegotiation(about, data):
        """
        Send a subnegotiation request.

        @param about: A byte indicating the feature being negotiated.
        @param data: Any number of L{bytes} containing specific information
        about the negotiation being requested.  No values in this string
        need to be escaped, as this function will escape any value which
        requires it.
        """



class TelnetError(Exception):
    pass



class NegotiationError(TelnetError):
    def __str__(self) -> str:
        return (self.__class__.__module__ + '.' + self.__class__.__name__ + ':'
                + repr(self.args[0]))



class OptionRefused(NegotiationError):
    pass



class AlreadyEnabled(NegotiationError):
    pass



class AlreadyDisabled(NegotiationError):
    pass



class AlreadyNegotiating(NegotiationError):
    pass



@implementer(ITelnetProtocol)
class TelnetProtocol(protocol.Protocol):
    _log = Logger()

    def unhandledCommand(self, command, argument):
        pass


    def unhandledSubnegotiation(self, command, data):
        pass


    def enableLocal(self, option):
        pass


    def enableRemote(self, option):
        pass


    def disableLocal(self, option):
        pass


    def disableRemote(self, option):
        pass



class Telnet(protocol.Protocol):
    """
    @ivar commandMap: A mapping of bytes to callables.  When a
    telnet command is received, the command byte (the first byte
    after IAC) is looked up in this dictionary.  If a callable is
    found, it is invoked with the argument of the command, or None
    if the command takes no argument.  Values should be added to
    this dictionary if commands wish to be handled.  By default,
    only WILL, WONT, DO, and DONT are handled.  These should not
    be overridden, as this class handles them correctly and
    provides an API for interacting with them.

    @ivar negotiationMap: A mapping of bytes to callables.  When
    a subnegotiation command is received, the command byte (the
    first byte after SB) is looked up in this dictionary.  If
    a callable is found, it is invoked with the argument of the
    subnegotiation.  Values should be added to this dictionary if
    subnegotiations are to be handled.  By default, no values are
    handled.

    @ivar options: A mapping of option bytes to their current
    state.  This state is likely of little use to user code.
    Changes should not be made to it.

    @ivar state: A string indicating the current parse state.  It
    can take on the values "data", "escaped", "command", "newline",
    "subnegotiation", and "subnegotiation-escaped".  Changes
    should not be made to it.

    @ivar transport: This protocol's transport object.
    """

    # One of a lot of things
    state = 'data'

    def __init__(self):
        self.options = {}
        self.negotiationMap = {}
        self.commandMap = {
            WILL: self.telnet_WILL,
            WONT: self.telnet_WONT,
            DO: self.telnet_DO,
            DONT: self.telnet_DONT}


    def _write(self, data):
        self.transport.write(data)


    class _OptionState:
        """
        Represents the state of an option on both sides of a telnet
        connection.

        @ivar us: The state of the option on this side of the connection.

        @ivar him: The state of the option on the other side of the
            connection.
        """
        class _Perspective:
            """
            Represents the state of an option on side of the telnet
            connection.  Some options can be enabled on a particular side of
            the connection (RFC 1073 for example: only the client can have
            NAWS enabled).  Other options can be enabled on either or both
            sides (such as RFC 1372: each side can have its own flow control
            state).

            @ivar state: C{'yes'} or C{'no'} indicating whether or not this
                option is enabled on one side of the connection.

            @ivar negotiating: A boolean tracking whether negotiation about
                this option is in progress.

            @ivar onResult: When negotiation about this option has been
                initiated by this side of the connection, a L{Deferred}
                which will fire with the result of the negotiation.  L{None}
                at other times.
            """
            state = 'no'
            negotiating = False
            onResult = None

            def __str__(self) -> str:
                return self.state + ('*' * self.negotiating)


        def __init__(self):
            self.us = self._Perspective()
            self.him = self._Perspective()


        def __repr__(self) -> str:
            return '<_OptionState us=%s him=%s>' % (self.us, self.him)


    def getOptionState(self, opt):
        return self.options.setdefault(opt, self._OptionState())


    def _do(self, option):
        self._write(IAC + DO + option)


    def _dont(self, option):
        self._write(IAC + DONT + option)


    def _will(self, option):
        self._write(IAC + WILL + option)


    def _wont(self, option):
        self._write(IAC + WONT + option)


    def will(self, option):
        """
        Indicate our willingness to enable an option.
        """
        s = self.getOptionState(option)
        if s.us.negotiating or s.him.negotiating:
            return defer.fail(AlreadyNegotiating(option))
        elif s.us.state == 'yes':
            return defer.fail(AlreadyEnabled(option))
        else:
            s.us.negotiating = True
            s.us.onResult = d = defer.Deferred()
            self._will(option)
            return d


    def wont(self, option):
        """
        Indicate we are not willing to enable an option.
        """
        s = self.getOptionState(option)
        if s.us.negotiating or s.him.negotiating:
            return defer.fail(AlreadyNegotiating(option))
        elif s.us.state == 'no':
            return defer.fail(AlreadyDisabled(option))
        else:
            s.us.negotiating = True
            s.us.onResult = d = defer.Deferred()
            self._wont(option)
            return d


    def do(self, option):
        s = self.getOptionState(option)
        if s.us.negotiating or s.him.negotiating:
            return defer.fail(AlreadyNegotiating(option))
        elif s.him.state == 'yes':
            return defer.fail(AlreadyEnabled(option))
        else:
            s.him.negotiating = True
            s.him.onResult = d = defer.Deferred()
            self._do(option)
            return d


    def dont(self, option):
        s = self.getOptionState(option)
        if s.us.negotiating or s.him.negotiating:
            return defer.fail(AlreadyNegotiating(option))
        elif s.him.state == 'no':
            return defer.fail(AlreadyDisabled(option))
        else:
            s.him.negotiating = True
            s.him.onResult = d = defer.Deferred()
            self._dont(option)
            return d


    def requestNegotiation(self, about, data):
        """
        Send a negotiation message for the option C{about} with C{data} as the
        payload.

        @param data: the payload
        @type data: L{bytes}
        @see: L{ITelnetTransport.requestNegotiation}
        """
        data = data.replace(IAC, IAC * 2)
        self._write(IAC + SB + about + data + IAC + SE)


    def dataReceived(self, data):
        appDataBuffer = []

        for b in iterbytes(data):
            if self.state == 'data':
                if b == IAC:
                    self.state = 'escaped'
                elif b == b'\r':
                    self.state = 'newline'
                else:
                    appDataBuffer.append(b)
            elif self.state == 'escaped':
                if b == IAC:
                    appDataBuffer.append(b)
                    self.state = 'data'
                elif b == SB:
                    self.state = 'subnegotiation'
                    self.commands = []
                elif b in (EOR, NOP, DM, BRK, IP, AO, AYT, EC, EL, GA):
                    self.state = 'data'
                    if appDataBuffer:
                        self.applicationDataReceived(b''.join(appDataBuffer))
                        del appDataBuffer[:]
                    self.commandReceived(b, None)
                elif b in (WILL, WONT, DO, DONT):
                    self.state = 'command'
                    self.command = b
                else:
                    raise ValueError("Stumped", b)
            elif self.state == 'command':
                self.state = 'data'
                command = self.command
                del self.command
                if appDataBuffer:
                    self.applicationDataReceived(b''.join(appDataBuffer))
                    del appDataBuffer[:]
                self.commandReceived(command, b)
            elif self.state == 'newline':
                self.state = 'data'
                if b == b'\n':
                    appDataBuffer.append(b'\n')
                elif b == b'\0':
                    appDataBuffer.append(b'\r')
                elif b == IAC:
                    # IAC isn't really allowed after \r, according to the
                    # RFC, but handling it this way is less surprising than
                    # delivering the IAC to the app as application data.
                    # The purpose of the restriction is to allow terminals
                    # to unambiguously interpret the behavior of the CR
                    # after reading only one more byte.  CR LF is supposed
                    # to mean one thing (cursor to next line, first column),
                    # CR NUL another (cursor to first column).  Absent the
                    # NUL, it still makes sense to interpret this as CR and
                    # then apply all the usual interpretation to the IAC.
                    appDataBuffer.append(b'\r')
                    self.state = 'escaped'
                else:
                    appDataBuffer.append(b'\r' + b)
            elif self.state == 'subnegotiation':
                if b == IAC:
                    self.state = 'subnegotiation-escaped'
                else:
                    self.commands.append(b)
            elif self.state == 'subnegotiation-escaped':
                if b == SE:
                    self.state = 'data'
                    commands = self.commands
                    del self.commands
                    if appDataBuffer:
                        self.applicationDataReceived(b''.join(appDataBuffer))
                        del appDataBuffer[:]
                    self.negotiate(commands)
                else:
                    self.state = 'subnegotiation'
                    self.commands.append(b)
            else:
                raise ValueError("How'd you do this?")

        if appDataBuffer:
            self.applicationDataReceived(b''.join(appDataBuffer))


    def connectionLost(self, reason):
        for state in self.options.values():
            if state.us.onResult is not None:
                d = state.us.onResult
                state.us.onResult = None
                d.errback(reason)
            if state.him.onResult is not None:
                d = state.him.onResult
                state.him.onResult = None
                d.errback(reason)


    def applicationDataReceived(self, data):
        """
        Called with application-level data.
        """

    def unhandledCommand(self, command, argument):
        """
        Called for commands for which no handler is installed.
        """


    def commandReceived(self, command, argument):
        cmdFunc = self.commandMap.get(command)
        if cmdFunc is None:
            self.unhandledCommand(command, argument)
        else:
            cmdFunc(argument)


    def unhandledSubnegotiation(self, command, data):
        """
        Called for subnegotiations for which no handler is installed.
        """


    def negotiate(self, data):
        command, data = data[0], data[1:]
        cmdFunc = self.negotiationMap.get(command)
        if cmdFunc is None:
            self.unhandledSubnegotiation(command, data)
        else:
            cmdFunc(data)


    def telnet_WILL(self, option):
        s = self.getOptionState(option)
        self.willMap[s.him.state, s.him.negotiating](self, s, option)


    def will_no_false(self, state, option):
        # He is unilaterally offering to enable an option.
        if self.enableRemote(option):
            state.him.state = 'yes'
            self._do(option)
        else:
            self._dont(option)


    def will_no_true(self, state, option):
        # Peer agreed to enable an option in response to our request.
        state.him.state = 'yes'
        state.him.negotiating = False
        d = state.him.onResult
        state.him.onResult = None
        d.callback(True)
        assert self.enableRemote(option), "enableRemote must return True in this context (for option %r)" % (option,)


    def will_yes_false(self, state, option):
        # He is unilaterally offering to enable an already-enabled option.
        # Ignore this.
        pass


    def will_yes_true(self, state, option):
        # This is a bogus state.  It is here for completeness.  It will
        # never be entered.
        assert False, "will_yes_true can never be entered, but was called with %r, %r" % (state, option)

    willMap = {('no', False): will_no_false,   ('no', True): will_no_true,
               ('yes', False): will_yes_false, ('yes', True): will_yes_true}


    def telnet_WONT(self, option):
        s = self.getOptionState(option)
        self.wontMap[s.him.state, s.him.negotiating](self, s, option)


    def wont_no_false(self, state, option):
        # He is unilaterally demanding that an already-disabled option be/remain disabled.
        # Ignore this (although we could record it and refuse subsequent enable attempts
        # from our side - he can always refuse them again though, so we won't)
        pass


    def wont_no_true(self, state, option):
        # Peer refused to enable an option in response to our request.
        state.him.negotiating = False
        d = state.him.onResult
        state.him.onResult = None
        d.errback(OptionRefused(option))


    def wont_yes_false(self, state, option):
        # Peer is unilaterally demanding that an option be disabled.
        state.him.state = 'no'
        self.disableRemote(option)
        self._dont(option)


    def wont_yes_true(self, state, option):
        # Peer agreed to disable an option at our request.
        state.him.state = 'no'
        state.him.negotiating = False
        d = state.him.onResult
        state.him.onResult = None
        d.callback(True)
        self.disableRemote(option)

    wontMap = {('no', False): wont_no_false,   ('no', True): wont_no_true,
               ('yes', False): wont_yes_false, ('yes', True): wont_yes_true}


    def telnet_DO(self, option):
        s = self.getOptionState(option)
        self.doMap[s.us.state, s.us.negotiating](self, s, option)


    def do_no_false(self, state, option):
        # Peer is unilaterally requesting that we enable an option.
        if self.enableLocal(option):
            state.us.state = 'yes'
            self._will(option)
        else:
            self._wont(option)


    def do_no_true(self, state, option):
        # Peer agreed to allow us to enable an option at our request.
        state.us.state = 'yes'
        state.us.negotiating = False
        d = state.us.onResult
        state.us.onResult = None
        d.callback(True)
        self.enableLocal(option)


    def do_yes_false(self, state, option):
        # Peer is unilaterally requesting us to enable an already-enabled option.
        # Ignore this.
        pass


    def do_yes_true(self, state, option):
        # This is a bogus state.  It is here for completeness.  It will never be
        # entered.
        assert False, "do_yes_true can never be entered, but was called with %r, %r" % (state, option)

    doMap = {('no', False): do_no_false,   ('no', True): do_no_true,
             ('yes', False): do_yes_false, ('yes', True): do_yes_true}


    def telnet_DONT(self, option):
        s = self.getOptionState(option)
        self.dontMap[s.us.state, s.us.negotiating](self, s, option)


    def dont_no_false(self, state, option):
        # Peer is unilaterally demanding us to disable an already-disabled option.
        # Ignore this.
        pass


    def dont_no_true(self, state, option):
        # Offered option was refused.  Fail the Deferred returned by the
        # previous will() call.
        state.us.negotiating = False
        d = state.us.onResult
        state.us.onResult = None
        d.errback(OptionRefused(option))


    def dont_yes_false(self, state, option):
        # Peer is unilaterally demanding we disable an option.
        state.us.state = 'no'
        self.disableLocal(option)
        self._wont(option)


    def dont_yes_true(self, state, option):
        # Peer acknowledged our notice that we will disable an option.
        state.us.state = 'no'
        state.us.negotiating = False
        d = state.us.onResult
        state.us.onResult = None
        d.callback(True)
        self.disableLocal(option)

    dontMap = {('no', False): dont_no_false,   ('no', True): dont_no_true,
               ('yes', False): dont_yes_false, ('yes', True): dont_yes_true}


    def enableLocal(self, option):
        """
        Reject all attempts to enable options.
        """
        return False


    def enableRemote(self, option):
        """
        Reject all attempts to enable options.
        """
        return False


    def disableLocal(self, option):
        """
        Signal a programming error by raising an exception.

        L{enableLocal} must return true for the given value of C{option} in
        order for this method to be called.  If a subclass of L{Telnet}
        overrides enableLocal to allow certain options to be enabled, it must
        also override disableLocal to disable those options.

        @raise NotImplementedError: Always raised.
        """
        raise NotImplementedError(
            "Don't know how to disable local telnet option %r" % (option,))


    def disableRemote(self, option):
        """
        Signal a programming error by raising an exception.

        L{enableRemote} must return true for the given value of C{option} in
        order for this method to be called.  If a subclass of L{Telnet}
        overrides enableRemote to allow certain options to be enabled, it must
        also override disableRemote tto disable those options.

        @raise NotImplementedError: Always raised.
        """
        raise NotImplementedError(
            "Don't know how to disable remote telnet option %r" % (option,))



class ProtocolTransportMixin:
    def write(self, data):
        self.transport.write(data.replace(b'\n', b'\r\n'))


    def writeSequence(self, seq):
        self.transport.writeSequence(seq)


    def loseConnection(self):
        self.transport.loseConnection()


    def getHost(self):
        return self.transport.getHost()


    def getPeer(self):
        return self.transport.getPeer()



class TelnetTransport(Telnet, ProtocolTransportMixin):
    """
    @ivar protocol: An instance of the protocol to which this
    transport is connected, or None before the connection is
    established and after it is lost.

    @ivar protocolFactory: A callable which returns protocol instances
    which provide L{ITelnetProtocol}.  This will be invoked when a
    connection is established.  It is passed *protocolArgs and
    **protocolKwArgs.

    @ivar protocolArgs: A tuple of additional arguments to
    pass to protocolFactory.

    @ivar protocolKwArgs: A dictionary of additional arguments
    to pass to protocolFactory.
    """

    disconnecting = False

    protocolFactory = None
    protocol = None

    def __init__(self, protocolFactory=None, *a, **kw):
        Telnet.__init__(self)
        if protocolFactory is not None:
            self.protocolFactory = protocolFactory
            self.protocolArgs = a
            self.protocolKwArgs = kw


    def connectionMade(self):
        if self.protocolFactory is not None:
            self.protocol = self.protocolFactory(*self.protocolArgs, **self.protocolKwArgs)
            assert ITelnetProtocol.providedBy(self.protocol)
            try:
                factory = self.factory
            except AttributeError:
                pass
            else:
                self.protocol.factory = factory
            self.protocol.makeConnection(self)


    def connectionLost(self, reason):
        Telnet.connectionLost(self, reason)
        if self.protocol is not None:
            try:
                self.protocol.connectionLost(reason)
            finally:
                del self.protocol


    def enableLocal(self, option):
        return self.protocol.enableLocal(option)


    def enableRemote(self, option):
        return self.protocol.enableRemote(option)


    def disableLocal(self, option):
        return self.protocol.disableLocal(option)


    def disableRemote(self, option):
        return self.protocol.disableRemote(option)


    def unhandledSubnegotiation(self, command, data):
        self.protocol.unhandledSubnegotiation(command, data)


    def unhandledCommand(self, command, argument):
        self.protocol.unhandledCommand(command, argument)


    def applicationDataReceived(self, data):
        self.protocol.dataReceived(data)


    def write(self, data):
        ProtocolTransportMixin.write(self, data.replace(b'\xff', b'\xff\xff'))



class TelnetBootstrapProtocol(TelnetProtocol, ProtocolTransportMixin):
    protocol = None

    def __init__(self, protocolFactory, *args, **kw):
        self.protocolFactory = protocolFactory
        self.protocolArgs = args
        self.protocolKwArgs = kw


    def connectionMade(self):
        self.transport.negotiationMap[NAWS] = self.telnet_NAWS
        self.transport.negotiationMap[LINEMODE] = self.telnet_LINEMODE

        for opt in (LINEMODE, NAWS, SGA):
            self.transport.do(opt).addErrback(
                lambda f: self._log.failure('Error do {opt!r}', f, opt=opt))
        for opt in (ECHO,):
            self.transport.will(opt).addErrback(
                lambda f: self._log.failure(
                    'Error setting will {opt!r}', f, opt=opt))

        self.protocol = self.protocolFactory(*self.protocolArgs,
                                             **self.protocolKwArgs)

        try:
            factory = self.factory
        except AttributeError:
            pass
        else:
            self.protocol.factory = factory

        self.protocol.makeConnection(self)


    def connectionLost(self, reason):
        if self.protocol is not None:
            try:
                self.protocol.connectionLost(reason)
            finally:
                del self.protocol


    def dataReceived(self, data):
        self.protocol.dataReceived(data)


    def enableLocal(self, opt):
        if opt == ECHO:
            return True
        elif opt == SGA:
            return True
        else:
            return False


    def enableRemote(self, opt):
        if opt == LINEMODE:
            self.transport.requestNegotiation(LINEMODE, MODE + LINEMODE_TRAPSIG)
            return True
        elif opt == NAWS:
            return True
        elif opt == SGA:
            return True
        else:
            return False


    def telnet_NAWS(self, data):
        # NAWS is client -> server *only*.  self.protocol will
        # therefore be an ITerminalTransport, the `.protocol'
        # attribute of which will be an ITerminalProtocol.  Maybe.
        # You know what, XXX TODO clean this up.
        if len(data) == 4:
            width, height = struct.unpack('!HH', b''.join(data))
            self.protocol.terminalProtocol.terminalSize(width, height)
        else:
            self._log.error("Wrong number of NAWS bytes: {nbytes}",
                            nbytes=len(data))

    linemodeSubcommands = {
        LINEMODE_SLC: 'SLC'}
    def telnet_LINEMODE(self, data):
        linemodeSubcommand = data[0]
        if 0:
            # XXX TODO: This should be enabled to parse linemode subnegotiation.
            getattr(self, 'linemode_' + self.linemodeSubcommands[linemodeSubcommand])(data[1:])


    def linemode_SLC(self, data):
        chunks = zip(*[iter(data)]*3)
        for slcFunction, slcValue, slcWhat in chunks:
            # Later, we should parse stuff.
            'SLC', ord(slcFunction), ord(slcValue), ord(slcWhat)


from twisted.protocols import basic

class StatefulTelnetProtocol(basic.LineReceiver, TelnetProtocol):
    delimiter = b'\n'

    state = 'Discard'

    def connectionLost(self, reason):
        basic.LineReceiver.connectionLost(self, reason)
        TelnetProtocol.connectionLost(self, reason)


    def lineReceived(self, line):
        oldState = self.state
        newState = getattr(self, "telnet_" + oldState)(line)
        if newState is not None:
            if self.state == oldState:
                self.state = newState
            else:
                self._log.warn("state changed and new state returned")


    def telnet_Discard(self, line):
        pass


from twisted.cred import credentials

class AuthenticatingTelnetProtocol(StatefulTelnetProtocol):
    """
    A protocol which prompts for credentials and attempts to authenticate them.

    Username and password prompts are given (the password is obscured).  When the
    information is collected, it is passed to a portal and an avatar implementing
    L{ITelnetProtocol} is requested.  If an avatar is returned, it connected to this
    protocol's transport, and this protocol's transport is connected to it.
    Otherwise, the user is re-prompted for credentials.
    """

    state = "User"
    protocol = None

    def __init__(self, portal):
        self.portal = portal


    def connectionMade(self):
        self.transport.write(b"Username: ")


    def connectionLost(self, reason):
        StatefulTelnetProtocol.connectionLost(self, reason)
        if self.protocol is not None:
            try:
                self.protocol.connectionLost(reason)
                self.logout()
            finally:
                del self.protocol, self.logout


    def telnet_User(self, line):
        self.username = line
        self.transport.will(ECHO)
        self.transport.write(b"Password: ")
        return 'Password'


    def telnet_Password(self, line):
        username, password = self.username, line
        del self.username
        def login(ignored):
            creds = credentials.UsernamePassword(username, password)
            d = self.portal.login(creds, None, ITelnetProtocol)
            d.addCallback(self._cbLogin)
            d.addErrback(self._ebLogin)
        self.transport.wont(ECHO).addCallback(login)
        return 'Discard'


    def _cbLogin(self, ial):
        interface, protocol, logout = ial
        assert interface is ITelnetProtocol
        self.protocol = protocol
        self.logout = logout
        self.state = 'Command'

        protocol.makeConnection(self.transport)
        self.transport.protocol = protocol


    def _ebLogin(self, failure):
        self.transport.write(b"\nAuthentication failed\n")
        self.transport.write(b"Username: ")
        self.state = "User"


__all__ = [
    # Exceptions
    'TelnetError', 'NegotiationError', 'OptionRefused',
    'AlreadyNegotiating', 'AlreadyEnabled', 'AlreadyDisabled',

    # Interfaces
    'ITelnetProtocol', 'ITelnetTransport',

    # Other stuff, protocols, etc.
    'Telnet', 'TelnetProtocol', 'TelnetTransport',
    'TelnetBootstrapProtocol',

    ]<|MERGE_RESOLUTION|>--- conflicted
+++ resolved
@@ -14,13 +14,9 @@
 from zope.interface import implementer
 
 from twisted.internet import protocol, interfaces as iinternet, defer
-<<<<<<< HEAD
-from twisted.python.compat import _bytesChr as chr, iterbytes
-from twisted.logger import Logger
-=======
 from twisted.python import log
 from twisted.python.compat import iterbytes
->>>>>>> 1b439fba
+from twisted.logger import Logger
 
 
 
