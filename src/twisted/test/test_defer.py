# Copyright (c) Twisted Matrix Laboratories.
# See LICENSE for details.

"""
Test cases for L{twisted.internet.defer}.
"""


import warnings
import gc
import functools
import traceback
import re

from asyncio import new_event_loop, Future, CancelledError

from twisted.python.reflect import requireModule
from twisted.python import failure, log
from twisted.trial import unittest
from twisted.internet import defer, reactor
from twisted.internet.task import Clock


contextvars = requireModule("contextvars")
if contextvars:
    contextvarsSkip = None
else:
    contextvarsSkip = "contextvars is not available"


<<<<<<< HEAD
sniffio = requireModule('sniffio')
if sniffio:
    sniffioSkip = contextvarsSkip
else:
    sniffioSkip = "sniffio is not available"



=======
>>>>>>> 7e3ce790
def ensuringDeferred(f):
    @functools.wraps(f)
    def wrapper(*args, **kwargs):
        result = f(*args, **kwargs)
        return defer.ensureDeferred(result)

    return wrapper


class GenericError(Exception):
    pass


def getDivisionFailure(*args, **kwargs):
    """
    Make a L{failure.Failure} of a divide-by-zero error.

    @param args: Any C{*args} are passed to Failure's constructor.
    @param kwargs: Any C{**kwargs} are passed to Failure's constructor.
    """
    try:
        1 / 0
    except:
        f = failure.Failure(*args, **kwargs)
    return f


def fakeCallbackCanceller(deferred):
    """
    A fake L{defer.Deferred} canceller which callbacks the L{defer.Deferred}
    with C{str} "Callback Result" when cancelling it.

    @param deferred: The cancelled L{defer.Deferred}.
    """
    deferred.callback("Callback Result")


class ImmediateFailureMixin:
    """
    Add additional assertion methods.
    """

    def assertImmediateFailure(self, deferred, exception):
        """
        Assert that the given Deferred current result is a Failure with the
        given exception.

        @return: The exception instance in the Deferred.
        """
        failures = []
        deferred.addErrback(failures.append)
        self.assertEqual(len(failures), 1)
        self.assertTrue(failures[0].check(exception))
        return failures[0].value


class UtilTests(unittest.TestCase):
    """
    Tests for utility functions.
    """

    def test_logErrorReturnsError(self):
        """
        L{defer.logError} returns the given error.
        """
        error = failure.Failure(RuntimeError())
        result = defer.logError(error)
        self.flushLoggedErrors(RuntimeError)

        self.assertIs(error, result)

    def test_logErrorLogsError(self):
        """
        L{defer.logError} logs the given error.
        """
        error = failure.Failure(RuntimeError())
        defer.logError(error)
        errors = self.flushLoggedErrors(RuntimeError)

        self.assertEqual(errors, [error])

    def test_logErrorLogsErrorNoRepr(self):
        """
        The text logged by L{defer.logError} has no repr of the failure.
        """
        output = []

        def emit(eventDict):
            output.append(log.textFromEventDict(eventDict))

        log.addObserver(emit)

        error = failure.Failure(RuntimeError())
        defer.logError(error)
        self.flushLoggedErrors(RuntimeError)

        self.assertTrue(output[0].startswith("Unhandled Error\nTraceback "))


class DeferredTests(unittest.SynchronousTestCase, ImmediateFailureMixin):
    def setUp(self):
        self.callbackResults = None
        self.errbackResults = None
        self.callback2Results = None
        # Restore the debug flag to its original state when done.
        self.addCleanup(defer.setDebugging, defer.getDebugging())

    def _callback(self, *args, **kw):
        self.callbackResults = args, kw
        return args[0]

    def _callback2(self, *args, **kw):
        self.callback2Results = args, kw

    def _errback(self, *args, **kw):
        self.errbackResults = args, kw

    def testCallbackWithoutArgs(self):
        deferred = defer.Deferred()
        deferred.addCallback(self._callback)
        deferred.callback("hello")
        self.assertIsNone(self.errbackResults)
        self.assertEqual(self.callbackResults, (("hello",), {}))

    def testCallbackWithArgs(self):
        deferred = defer.Deferred()
        deferred.addCallback(self._callback, "world")
        deferred.callback("hello")
        self.assertIsNone(self.errbackResults)
        self.assertEqual(self.callbackResults, (("hello", "world"), {}))

    def testCallbackWithKwArgs(self):
        deferred = defer.Deferred()
        deferred.addCallback(self._callback, world="world")
        deferred.callback("hello")
        self.assertIsNone(self.errbackResults)
        self.assertEqual(self.callbackResults, (("hello",), {"world": "world"}))

    def testTwoCallbacks(self):
        deferred = defer.Deferred()
        deferred.addCallback(self._callback)
        deferred.addCallback(self._callback2)
        deferred.callback("hello")
        self.assertIsNone(self.errbackResults)
        self.assertEqual(self.callbackResults, (("hello",), {}))
        self.assertEqual(self.callback2Results, (("hello",), {}))

    def testDeferredList(self):
        defr1 = defer.Deferred()
        defr2 = defer.Deferred()
        defr3 = defer.Deferred()
        dl = defer.DeferredList([defr1, defr2, defr3])
        result = []

        def cb(resultList, result=result):
            result.extend(resultList)

        def catch(err):
            return None

        dl.addCallbacks(cb, cb)
        defr1.callback("1")
        defr2.addErrback(catch)
        # "catch" is added to eat the GenericError that will be passed on by
        # the DeferredList's callback on defr2. If left unhandled, the
        # Failure object would cause a log.err() warning about "Unhandled
        # error in Deferred". Twisted's pyunit watches for log.err calls and
        # treats them as failures. So "catch" must eat the error to prevent
        # it from flunking the test.
        defr2.errback(GenericError("2"))
        defr3.callback("3")
        self.assertEqual(
            [
                result[0],
                # result[1][1] is now a Failure instead of an Exception
                (result[1][0], str(result[1][1].value)),
                result[2],
            ],
            [(defer.SUCCESS, "1"), (defer.FAILURE, "2"), (defer.SUCCESS, "3")],
        )

    def testEmptyDeferredList(self):
        result = []

        def cb(resultList, result=result):
            result.append(resultList)

        dl = defer.DeferredList([])
        dl.addCallbacks(cb)
        self.assertEqual(result, [[]])

        result[:] = []
        dl = defer.DeferredList([], fireOnOneCallback=1)
        dl.addCallbacks(cb)
        self.assertEqual(result, [])

    def testDeferredListFireOnOneError(self):
        defr1 = defer.Deferred()
        defr2 = defer.Deferred()
        defr3 = defer.Deferred()
        dl = defer.DeferredList([defr1, defr2, defr3], fireOnOneErrback=1)
        result = []
        dl.addErrback(result.append)

        # consume errors after they pass through the DeferredList (to avoid
        # 'Unhandled error in Deferred'.
        def catch(err):
            return None

        defr2.addErrback(catch)

        # fire one Deferred's callback, no result yet
        defr1.callback("1")
        self.assertEqual(result, [])

        # fire one Deferred's errback -- now we have a result
        defr2.errback(GenericError("from def2"))
        self.assertEqual(len(result), 1)

        # extract the result from the list
        aFailure = result[0]

        # the type of the failure is a FirstError
        self.assertTrue(
            issubclass(aFailure.type, defer.FirstError),
            "issubclass(aFailure.type, defer.FirstError) failed: "
            "failure's type is %r" % (aFailure.type,),
        )

        firstError = aFailure.value

        # check that the GenericError("2") from the deferred at index 1
        # (defr2) is intact inside failure.value
        self.assertEqual(firstError.subFailure.type, GenericError)
        self.assertEqual(firstError.subFailure.value.args, ("from def2",))
        self.assertEqual(firstError.index, 1)

    def testDeferredListDontConsumeErrors(self):
        d1 = defer.Deferred()
        dl = defer.DeferredList([d1])

        errorTrap = []
        d1.addErrback(errorTrap.append)

        result = []
        dl.addCallback(result.append)

        d1.errback(GenericError("Bang"))
        self.assertEqual("Bang", errorTrap[0].value.args[0])
        self.assertEqual(1, len(result))
        self.assertEqual("Bang", result[0][0][1].value.args[0])

    def testDeferredListConsumeErrors(self):
        d1 = defer.Deferred()
        dl = defer.DeferredList([d1], consumeErrors=True)

        errorTrap = []
        d1.addErrback(errorTrap.append)

        result = []
        dl.addCallback(result.append)

        d1.errback(GenericError("Bang"))
        self.assertEqual([], errorTrap)
        self.assertEqual(1, len(result))
        self.assertEqual("Bang", result[0][0][1].value.args[0])

    def testDeferredListFireOnOneErrorWithAlreadyFiredDeferreds(self):
        # Create some deferreds, and errback one
        d1 = defer.Deferred()
        d2 = defer.Deferred()
        d1.errback(GenericError("Bang"))

        # *Then* build the DeferredList, with fireOnOneErrback=True
        dl = defer.DeferredList([d1, d2], fireOnOneErrback=True)
        result = []
        dl.addErrback(result.append)
        self.assertEqual(1, len(result))

        d1.addErrback(lambda e: None)  # Swallow error

    def testDeferredListWithAlreadyFiredDeferreds(self):
        # Create some deferreds, and err one, call the other
        d1 = defer.Deferred()
        d2 = defer.Deferred()
        d1.errback(GenericError("Bang"))
        d2.callback(2)

        # *Then* build the DeferredList
        dl = defer.DeferredList([d1, d2])

        result = []
        dl.addCallback(result.append)

        self.assertEqual(1, len(result))

        d1.addErrback(lambda e: None)  # Swallow error

    def test_cancelDeferredList(self):
        """
        When cancelling an unfired L{defer.DeferredList}, cancel every
        L{defer.Deferred} in the list.
        """
        deferredOne = defer.Deferred()
        deferredTwo = defer.Deferred()
        deferredList = defer.DeferredList([deferredOne, deferredTwo])
        deferredList.cancel()
        self.failureResultOf(deferredOne, defer.CancelledError)
        self.failureResultOf(deferredTwo, defer.CancelledError)

    def test_cancelDeferredListCallback(self):
        """
        When cancelling an unfired L{defer.DeferredList} without the
        C{fireOnOneCallback} and C{fireOnOneErrback} flags set, the
        L{defer.DeferredList} will be callback with a C{list} of
        (success, result) C{tuple}s.
        """
        deferredOne = defer.Deferred(fakeCallbackCanceller)
        deferredTwo = defer.Deferred()
        deferredList = defer.DeferredList([deferredOne, deferredTwo])
        deferredList.cancel()
        self.failureResultOf(deferredTwo, defer.CancelledError)
        result = self.successResultOf(deferredList)
        self.assertTrue(result[0][0])
        self.assertEqual(result[0][1], "Callback Result")
        self.assertFalse(result[1][0])
        self.assertTrue(result[1][1].check(defer.CancelledError))

    def test_cancelDeferredListWithFireOnOneCallback(self):
        """
        When cancelling an unfired L{defer.DeferredList} with the flag
        C{fireOnOneCallback} set, cancel every L{defer.Deferred} in the list.
        """
        deferredOne = defer.Deferred()
        deferredTwo = defer.Deferred()
        deferredList = defer.DeferredList(
            [deferredOne, deferredTwo], fireOnOneCallback=True
        )
        deferredList.cancel()
        self.failureResultOf(deferredOne, defer.CancelledError)
        self.failureResultOf(deferredTwo, defer.CancelledError)

    def test_cancelDeferredListWithFireOnOneCallbackAndDeferredCallback(self):
        """
        When cancelling an unfired L{defer.DeferredList} with the flag
        C{fireOnOneCallback} set, if one of the L{defer.Deferred} callbacks
        in its canceller, the L{defer.DeferredList} will callback with the
        result and the index of the L{defer.Deferred} in a C{tuple}.
        """
        deferredOne = defer.Deferred(fakeCallbackCanceller)
        deferredTwo = defer.Deferred()
        deferredList = defer.DeferredList(
            [deferredOne, deferredTwo], fireOnOneCallback=True
        )
        deferredList.cancel()
        self.failureResultOf(deferredTwo, defer.CancelledError)
        result = self.successResultOf(deferredList)
        self.assertEqual(result, ("Callback Result", 0))

    def test_cancelDeferredListWithFireOnOneErrback(self):
        """
        When cancelling an unfired L{defer.DeferredList} with the flag
        C{fireOnOneErrback} set, cancel every L{defer.Deferred} in the list.
        """
        deferredOne = defer.Deferred()
        deferredTwo = defer.Deferred()
        deferredList = defer.DeferredList(
            [deferredOne, deferredTwo], fireOnOneErrback=True
        )
        deferredList.cancel()
        self.failureResultOf(deferredOne, defer.CancelledError)
        self.failureResultOf(deferredTwo, defer.CancelledError)
        deferredListFailure = self.failureResultOf(deferredList, defer.FirstError)
        firstError = deferredListFailure.value
        self.assertTrue(firstError.subFailure.check(defer.CancelledError))

    def test_cancelDeferredListWithFireOnOneErrbackAllDeferredsCallback(self):
        """
        When cancelling an unfired L{defer.DeferredList} with the flag
        C{fireOnOneErrback} set, if all the L{defer.Deferred} callbacks
        in its canceller, the L{defer.DeferredList} will callback with a
        C{list} of (success, result) C{tuple}s.
        """
        deferredOne = defer.Deferred(fakeCallbackCanceller)
        deferredTwo = defer.Deferred(fakeCallbackCanceller)
        deferredList = defer.DeferredList(
            [deferredOne, deferredTwo], fireOnOneErrback=True
        )
        deferredList.cancel()
        result = self.successResultOf(deferredList)
        self.assertTrue(result[0][0])
        self.assertEqual(result[0][1], "Callback Result")
        self.assertTrue(result[1][0])
        self.assertEqual(result[1][1], "Callback Result")

    def test_cancelDeferredListWithOriginalDeferreds(self):
        """
        Cancelling a L{defer.DeferredList} will cancel the original
        L{defer.Deferred}s passed in.
        """
        deferredOne = defer.Deferred()
        deferredTwo = defer.Deferred()
        argumentList = [deferredOne, deferredTwo]
        deferredList = defer.DeferredList(argumentList)
        deferredThree = defer.Deferred()
        argumentList.append(deferredThree)
        deferredList.cancel()
        self.failureResultOf(deferredOne, defer.CancelledError)
        self.failureResultOf(deferredTwo, defer.CancelledError)
        self.assertNoResult(deferredThree)

    def test_cancelDeferredListWithException(self):
        """
        Cancelling a L{defer.DeferredList} will cancel every L{defer.Deferred}
        in the list even exceptions raised from the C{cancel} method of the
        L{defer.Deferred}s.
        """

        def cancellerRaisesException(deferred):
            """
            A L{defer.Deferred} canceller that raises an exception.

            @param deferred: The cancelled L{defer.Deferred}.
            """
            raise RuntimeError("test")

        deferredOne = defer.Deferred(cancellerRaisesException)
        deferredTwo = defer.Deferred()
        deferredList = defer.DeferredList([deferredOne, deferredTwo])
        deferredList.cancel()
        self.failureResultOf(deferredTwo, defer.CancelledError)
        errors = self.flushLoggedErrors(RuntimeError)
        self.assertEqual(len(errors), 1)

    def test_cancelFiredOnOneCallbackDeferredList(self):
        """
        When a L{defer.DeferredList} has fired because one L{defer.Deferred} in
        the list fired with a non-failure result, the cancellation will do
        nothing instead of cancelling the rest of the L{defer.Deferred}s.
        """
        deferredOne = defer.Deferred()
        deferredTwo = defer.Deferred()
        deferredList = defer.DeferredList(
            [deferredOne, deferredTwo], fireOnOneCallback=True
        )
        deferredOne.callback(None)
        deferredList.cancel()
        self.assertNoResult(deferredTwo)

    def test_cancelFiredOnOneErrbackDeferredList(self):
        """
        When a L{defer.DeferredList} has fired because one L{defer.Deferred} in
        the list fired with a failure result, the cancellation will do
        nothing instead of cancelling the rest of the L{defer.Deferred}s.
        """
        deferredOne = defer.Deferred()
        deferredTwo = defer.Deferred()
        deferredList = defer.DeferredList(
            [deferredOne, deferredTwo], fireOnOneErrback=True
        )
        deferredOne.errback(GenericError("test"))
        deferredList.cancel()
        self.assertNoResult(deferredTwo)
        self.failureResultOf(deferredOne, GenericError)
        self.failureResultOf(deferredList, defer.FirstError)

    def testImmediateSuccess(self):
        l = []
        d = defer.succeed("success")
        d.addCallback(l.append)
        self.assertEqual(l, ["success"])

    def testImmediateFailure(self):
        l = []
        d = defer.fail(GenericError("fail"))
        d.addErrback(l.append)
        self.assertEqual(str(l[0].value), "fail")

    def testPausedFailure(self):
        l = []
        d = defer.fail(GenericError("fail"))
        d.pause()
        d.addErrback(l.append)
        self.assertEqual(l, [])
        d.unpause()
        self.assertEqual(str(l[0].value), "fail")

    def testCallbackErrors(self):
        l = []
        d = defer.Deferred().addCallback(lambda _: 1 // 0).addErrback(l.append)
        d.callback(1)
        self.assertIsInstance(l[0].value, ZeroDivisionError)
        l = []
        d = (
            defer.Deferred()
            .addCallback(lambda _: failure.Failure(ZeroDivisionError()))
            .addErrback(l.append)
        )
        d.callback(1)
        self.assertIsInstance(l[0].value, ZeroDivisionError)

    def testUnpauseBeforeCallback(self):
        d = defer.Deferred()
        d.pause()
        d.addCallback(self._callback)
        d.unpause()

    def testReturnDeferred(self):
        d = defer.Deferred()
        d2 = defer.Deferred()
        d2.pause()
        d.addCallback(lambda r, d2=d2: d2)
        d.addCallback(self._callback)
        d.callback(1)
        assert self.callbackResults is None, "Should not have been called yet."
        d2.callback(2)
        assert self.callbackResults is None, "Still should not have been called yet."
        d2.unpause()
        assert (
            self.callbackResults[0][0] == 2
        ), "Result should have been from second deferred:%s" % (self.callbackResults,)

    def test_chainedPausedDeferredWithResult(self):
        """
        When a paused Deferred with a result is returned from a callback on
        another Deferred, the other Deferred is chained to the first and waits
        for it to be unpaused.
        """
        expected = object()
        paused = defer.Deferred()
        paused.callback(expected)
        paused.pause()
        chained = defer.Deferred()
        chained.addCallback(lambda ignored: paused)
        chained.callback(None)

        result = []
        chained.addCallback(result.append)
        self.assertEqual(result, [])
        paused.unpause()
        self.assertEqual(result, [expected])

    def test_pausedDeferredChained(self):
        """
        A paused Deferred encountered while pushing a result forward through a
        chain does not prevent earlier Deferreds from continuing to execute
        their callbacks.
        """
        first = defer.Deferred()
        second = defer.Deferred()
        first.addCallback(lambda ignored: second)
        first.callback(None)
        first.pause()
        second.callback(None)
        result = []
        second.addCallback(result.append)
        self.assertEqual(result, [None])

    def test_gatherResults(self):
        # test successful list of deferreds
        l = []
        defer.gatherResults([defer.succeed(1), defer.succeed(2)]).addCallback(l.append)
        self.assertEqual(l, [[1, 2]])
        # test failing list of deferreds
        l = []
        dl = [defer.succeed(1), defer.fail(ValueError())]
        defer.gatherResults(dl).addErrback(l.append)
        self.assertEqual(len(l), 1)
        self.assertIsInstance(l[0], failure.Failure)
        # get rid of error
        dl[1].addErrback(lambda e: 1)

    def test_gatherResultsWithConsumeErrors(self):
        """
        If a L{Deferred} in the list passed to L{gatherResults} fires with a
        failure and C{consumerErrors} is C{True}, the failure is converted to a
        L{None} result on that L{Deferred}.
        """
        # test successful list of deferreds
        dgood = defer.succeed(1)
        dbad = defer.fail(RuntimeError("oh noes"))
        d = defer.gatherResults([dgood, dbad], consumeErrors=True)
        unconsumedErrors = []
        dbad.addErrback(unconsumedErrors.append)
        gatheredErrors = []
        d.addErrback(gatheredErrors.append)

        self.assertEqual((len(unconsumedErrors), len(gatheredErrors)), (0, 1))
        self.assertIsInstance(gatheredErrors[0].value, defer.FirstError)
        firstError = gatheredErrors[0].value.subFailure
        self.assertIsInstance(firstError.value, RuntimeError)

    def test_cancelGatherResults(self):
        """
        When cancelling the L{defer.gatherResults} call, all the
        L{defer.Deferred}s in the list will be cancelled.
        """
        deferredOne = defer.Deferred()
        deferredTwo = defer.Deferred()
        result = defer.gatherResults([deferredOne, deferredTwo])
        result.cancel()
        self.failureResultOf(deferredOne, defer.CancelledError)
        self.failureResultOf(deferredTwo, defer.CancelledError)
        gatherResultsFailure = self.failureResultOf(result, defer.FirstError)
        firstError = gatherResultsFailure.value
        self.assertTrue(firstError.subFailure.check(defer.CancelledError))

    def test_cancelGatherResultsWithAllDeferredsCallback(self):
        """
        When cancelling the L{defer.gatherResults} call, if all the
        L{defer.Deferred}s callback in their canceller, the L{defer.Deferred}
        returned by L{defer.gatherResults} will be callbacked with the C{list}
        of the results.
        """
        deferredOne = defer.Deferred(fakeCallbackCanceller)
        deferredTwo = defer.Deferred(fakeCallbackCanceller)
        result = defer.gatherResults([deferredOne, deferredTwo])
        result.cancel()
        callbackResult = self.successResultOf(result)
        self.assertEqual(callbackResult[0], "Callback Result")
        self.assertEqual(callbackResult[1], "Callback Result")

    def test_maybeDeferredSync(self):
        """
        L{defer.maybeDeferred} should retrieve the result of a synchronous
        function and pass it to its resulting L{defer.Deferred}.
        """
        S, E = [], []
        d = defer.maybeDeferred((lambda x: x + 5), 10)
        d.addCallbacks(S.append, E.append)
        self.assertEqual(E, [])
        self.assertEqual(S, [15])

    def test_maybeDeferredSyncError(self):
        """
        L{defer.maybeDeferred} should catch exception raised by a synchronous
        function and errback its resulting L{defer.Deferred} with it.
        """
        S, E = [], []
        try:
            "10" + 5
        except TypeError as e:
            expected = str(e)
        d = defer.maybeDeferred((lambda x: x + 5), "10")
        d.addCallbacks(S.append, E.append)
        self.assertEqual(S, [])
        self.assertEqual(len(E), 1)
        self.assertEqual(str(E[0].value), expected)

    def test_maybeDeferredAsync(self):
        """
        L{defer.maybeDeferred} should let L{defer.Deferred} instance pass by
        so that original result is the same.
        """
        d = defer.Deferred()
        d2 = defer.maybeDeferred(lambda: d)
        d.callback("Success")
        result = []
        d2.addCallback(result.append)
        self.assertEqual(result, ["Success"])

    def test_maybeDeferredAsyncError(self):
        """
        L{defer.maybeDeferred} should let L{defer.Deferred} instance pass by
        so that L{failure.Failure} returned by the original instance is the
        same.
        """
        d = defer.Deferred()
        d2 = defer.maybeDeferred(lambda: d)
        d.errback(failure.Failure(RuntimeError()))
        self.assertImmediateFailure(d2, RuntimeError)

    def test_innerCallbacksPreserved(self):
        """
        When a L{Deferred} encounters a result which is another L{Deferred}
        which is waiting on a third L{Deferred}, the middle L{Deferred}'s
        callbacks are executed after the third L{Deferred} fires and before the
        first receives a result.
        """
        results = []
        failures = []
        inner = defer.Deferred()

        def cb(result):
            results.append(("start-of-cb", result))
            d = defer.succeed("inner")

            def firstCallback(result):
                results.append(("firstCallback", "inner"))
                return inner

            def secondCallback(result):
                results.append(("secondCallback", result))
                return result * 2

            d.addCallback(firstCallback).addCallback(secondCallback)
            d.addErrback(failures.append)
            return d

        outer = defer.succeed("outer")
        outer.addCallback(cb)
        inner.callback("orange")
        outer.addCallback(results.append)
        inner.addErrback(failures.append)
        outer.addErrback(failures.append)
        self.assertEqual([], failures)
        self.assertEqual(
            results,
            [
                ("start-of-cb", "outer"),
                ("firstCallback", "inner"),
                ("secondCallback", "orange"),
                "orangeorange",
            ],
        )

    def test_continueCallbackNotFirst(self):
        """
        The continue callback of a L{Deferred} waiting for another L{Deferred}
        is not necessarily the first one. This is somewhat a whitebox test
        checking that we search for that callback among the whole list of
        callbacks.
        """
        results = []
        failures = []
        a = defer.Deferred()

        def cb(result):
            results.append(("cb", result))
            d = defer.Deferred()

            def firstCallback(ignored):
                results.append(("firstCallback", ignored))
                return defer.gatherResults([a])

            def secondCallback(result):
                results.append(("secondCallback", result))

            d.addCallback(firstCallback)
            d.addCallback(secondCallback)
            d.addErrback(failures.append)
            d.callback(None)
            return d

        outer = defer.succeed("outer")
        outer.addCallback(cb)
        outer.addErrback(failures.append)
        self.assertEqual([("cb", "outer"), ("firstCallback", None)], results)
        a.callback("withers")
        self.assertEqual([], failures)
        self.assertEqual(
            results,
            [("cb", "outer"), ("firstCallback", None), ("secondCallback", ["withers"])],
        )

    def test_callbackOrderPreserved(self):
        """
        A callback added to a L{Deferred} after a previous callback attached
        another L{Deferred} as a result is run after the callbacks of the other
        L{Deferred} are run.
        """
        results = []
        failures = []
        a = defer.Deferred()

        def cb(result):
            results.append(("cb", result))
            d = defer.Deferred()

            def firstCallback(ignored):
                results.append(("firstCallback", ignored))
                return defer.gatherResults([a])

            def secondCallback(result):
                results.append(("secondCallback", result))

            d.addCallback(firstCallback)
            d.addCallback(secondCallback)
            d.addErrback(failures.append)
            d.callback(None)
            return d

        outer = defer.Deferred()
        outer.addCallback(cb)
        outer.addCallback(lambda x: results.append("final"))
        outer.addErrback(failures.append)
        outer.callback("outer")
        self.assertEqual([("cb", "outer"), ("firstCallback", None)], results)
        a.callback("withers")
        self.assertEqual([], failures)
        self.assertEqual(
            results,
            [
                ("cb", "outer"),
                ("firstCallback", None),
                ("secondCallback", ["withers"]),
                "final",
            ],
        )

    def test_reentrantRunCallbacks(self):
        """
        A callback added to a L{Deferred} by a callback on that L{Deferred}
        should be added to the end of the callback chain.
        """
        deferred = defer.Deferred()
        called = []

        def callback3(result):
            called.append(3)

        def callback2(result):
            called.append(2)

        def callback1(result):
            called.append(1)
            deferred.addCallback(callback3)

        deferred.addCallback(callback1)
        deferred.addCallback(callback2)
        deferred.callback(None)
        self.assertEqual(called, [1, 2, 3])

    def test_nonReentrantCallbacks(self):
        """
        A callback added to a L{Deferred} by a callback on that L{Deferred}
        should not be executed until the running callback returns.
        """
        deferred = defer.Deferred()
        called = []

        def callback2(result):
            called.append(2)

        def callback1(result):
            called.append(1)
            deferred.addCallback(callback2)
            self.assertEqual(called, [1])

        deferred.addCallback(callback1)
        deferred.callback(None)
        self.assertEqual(called, [1, 2])

    def test_reentrantRunCallbacksWithFailure(self):
        """
        After an exception is raised by a callback which was added to a
        L{Deferred} by a callback on that L{Deferred}, the L{Deferred} should
        call the first errback with a L{Failure} wrapping that exception.
        """
        exceptionMessage = "callback raised exception"
        deferred = defer.Deferred()

        def callback2(result):
            raise Exception(exceptionMessage)

        def callback1(result):
            deferred.addCallback(callback2)

        deferred.addCallback(callback1)
        deferred.callback(None)
        exception = self.assertImmediateFailure(deferred, Exception)
        self.assertEqual(exception.args, (exceptionMessage,))

    def test_synchronousImplicitChain(self):
        """
        If a first L{Deferred} with a result is returned from a callback on a
        second L{Deferred}, the result of the second L{Deferred} becomes the
        result of the first L{Deferred} and the result of the first L{Deferred}
        becomes L{None}.
        """
        result = object()
        first = defer.succeed(result)
        second = defer.Deferred()
        second.addCallback(lambda ign: first)
        second.callback(None)

        results = []
        first.addCallback(results.append)
        self.assertIsNone(results[0])
        second.addCallback(results.append)
        self.assertIs(results[1], result)

    def test_asynchronousImplicitChain(self):
        """
        If a first L{Deferred} without a result is returned from a callback on
        a second L{Deferred}, the result of the second L{Deferred} becomes the
        result of the first L{Deferred} as soon as the first L{Deferred} has
        one and the result of the first L{Deferred} becomes L{None}.
        """
        first = defer.Deferred()
        second = defer.Deferred()
        second.addCallback(lambda ign: first)
        second.callback(None)

        firstResult = []
        first.addCallback(firstResult.append)
        secondResult = []
        second.addCallback(secondResult.append)

        self.assertEqual(firstResult, [])
        self.assertEqual(secondResult, [])

        result = object()
        first.callback(result)

        self.assertEqual(firstResult, [None])
        self.assertEqual(secondResult, [result])

    def test_synchronousImplicitErrorChain(self):
        """
        If a first L{Deferred} with a L{Failure} result is returned from a
        callback on a second L{Deferred}, the first L{Deferred}'s result is
        converted to L{None} and no unhandled error is logged when it is
        garbage collected.
        """
        first = defer.fail(RuntimeError("First Deferred's Failure"))
        second = defer.Deferred()
        second.addCallback(lambda ign, first=first: first)
        second.callback(None)
        firstResult = []
        first.addCallback(firstResult.append)
        self.assertIsNone(firstResult[0])
        self.assertImmediateFailure(second, RuntimeError)

    def test_asynchronousImplicitErrorChain(self):
        """
        Let C{a} and C{b} be two L{Deferred}s.

        If C{a} has no result and is returned from a callback on C{b} then when
        C{a} fails, C{b}'s result becomes the L{Failure} that was C{a}'s result,
        the result of C{a} becomes L{None} so that no unhandled error is logged
        when it is garbage collected.
        """
        first = defer.Deferred()
        second = defer.Deferred()
        second.addCallback(lambda ign: first)
        second.callback(None)
        secondError = []
        second.addErrback(secondError.append)

        firstResult = []
        first.addCallback(firstResult.append)
        secondResult = []
        second.addCallback(secondResult.append)

        self.assertEqual(firstResult, [])
        self.assertEqual(secondResult, [])

        first.errback(RuntimeError("First Deferred's Failure"))
        self.assertTrue(secondError[0].check(RuntimeError))
        self.assertEqual(firstResult, [None])
        self.assertEqual(len(secondResult), 1)

    def test_doubleAsynchronousImplicitChaining(self):
        """
        L{Deferred} chaining is transitive.

        In other words, let A, B, and C be Deferreds.  If C is returned from a
        callback on B and B is returned from a callback on A then when C fires,
        A fires.
        """
        first = defer.Deferred()
        second = defer.Deferred()
        second.addCallback(lambda ign: first)
        third = defer.Deferred()
        third.addCallback(lambda ign: second)

        thirdResult = []
        third.addCallback(thirdResult.append)

        result = object()
        # After this, second is waiting for first to tell it to continue.
        second.callback(None)
        # And after this, third is waiting for second to tell it to continue.
        third.callback(None)

        # Still waiting
        self.assertEqual(thirdResult, [])

        # This will tell second to continue which will tell third to continue.
        first.callback(result)

        self.assertEqual(thirdResult, [result])

    def test_nestedAsynchronousChainedDeferreds(self):
        """
        L{Deferred}s can have callbacks that themselves return L{Deferred}s.
        When these "inner" L{Deferred}s fire (even asynchronously), the
        callback chain continues.
        """
        results = []
        failures = []

        # A Deferred returned in the inner callback.
        inner = defer.Deferred()

        def cb(result):
            results.append(("start-of-cb", result))
            d = defer.succeed("inner")

            def firstCallback(result):
                results.append(("firstCallback", "inner"))
                # Return a Deferred that definitely has not fired yet, so we
                # can fire the Deferreds out of order.
                return inner

            def secondCallback(result):
                results.append(("secondCallback", result))
                return result * 2

            d.addCallback(firstCallback).addCallback(secondCallback)
            d.addErrback(failures.append)
            return d

        # Create a synchronous Deferred that has a callback 'cb' that returns
        # a Deferred 'd' that has fired but is now waiting on an unfired
        # Deferred 'inner'.
        outer = defer.succeed("outer")
        outer.addCallback(cb)
        outer.addCallback(results.append)
        # At this point, the callback 'cb' has been entered, and the first
        # callback of 'd' has been called.
        self.assertEqual(
            results, [("start-of-cb", "outer"), ("firstCallback", "inner")]
        )

        # Once the inner Deferred is fired, processing of the outer Deferred's
        # callback chain continues.
        inner.callback("orange")

        # Make sure there are no errors.
        inner.addErrback(failures.append)
        outer.addErrback(failures.append)
        self.assertEqual([], failures, "Got errbacks but wasn't expecting any.")

        self.assertEqual(
            results,
            [
                ("start-of-cb", "outer"),
                ("firstCallback", "inner"),
                ("secondCallback", "orange"),
                "orangeorange",
            ],
        )

    def test_nestedAsynchronousChainedDeferredsWithExtraCallbacks(self):
        """
        L{Deferred}s can have callbacks that themselves return L{Deferred}s.
        These L{Deferred}s can have other callbacks added before they are
        returned, which subtly changes the callback chain. When these "inner"
        L{Deferred}s fire (even asynchronously), the outer callback chain
        continues.
        """
        results = []
        failures = []

        # A Deferred returned in the inner callback after a callback is
        # added explicitly and directly to it.
        inner = defer.Deferred()

        def cb(result):
            results.append(("start-of-cb", result))
            d = defer.succeed("inner")

            def firstCallback(ignored):
                results.append(("firstCallback", ignored))
                # Return a Deferred that definitely has not fired yet with a
                # result-transforming callback so we can fire the Deferreds
                # out of order and see how the callback affects the ultimate
                # results.
                return inner.addCallback(lambda x: [x])

            def secondCallback(result):
                results.append(("secondCallback", result))
                return result * 2

            d.addCallback(firstCallback)
            d.addCallback(secondCallback)
            d.addErrback(failures.append)
            return d

        # Create a synchronous Deferred that has a callback 'cb' that returns
        # a Deferred 'd' that has fired but is now waiting on an unfired
        # Deferred 'inner'.
        outer = defer.succeed("outer")
        outer.addCallback(cb)
        outer.addCallback(results.append)
        # At this point, the callback 'cb' has been entered, and the first
        # callback of 'd' has been called.
        self.assertEqual(
            results, [("start-of-cb", "outer"), ("firstCallback", "inner")]
        )

        # Once the inner Deferred is fired, processing of the outer Deferred's
        # callback chain continues.
        inner.callback("withers")

        # Make sure there are no errors.
        outer.addErrback(failures.append)
        inner.addErrback(failures.append)
        self.assertEqual([], failures, "Got errbacks but wasn't expecting any.")

        self.assertEqual(
            results,
            [
                ("start-of-cb", "outer"),
                ("firstCallback", "inner"),
                ("secondCallback", ["withers"]),
                ["withers", "withers"],
            ],
        )

    def test_chainDeferredRecordsExplicitChain(self):
        """
        When we chain a L{Deferred}, that chaining is recorded explicitly.
        """
        a = defer.Deferred()
        b = defer.Deferred()
        b.chainDeferred(a)
        self.assertIs(a._chainedTo, b)

    def test_explicitChainClearedWhenResolved(self):
        """
        Any recorded chaining is cleared once the chaining is resolved, since
        it no longer exists.

        In other words, if one L{Deferred} is recorded as depending on the
        result of another, and I{that} L{Deferred} has fired, then the
        dependency is resolved and we no longer benefit from recording it.
        """
        a = defer.Deferred()
        b = defer.Deferred()
        b.chainDeferred(a)
        b.callback(None)
        self.assertIsNone(a._chainedTo)

    def test_chainDeferredRecordsImplicitChain(self):
        """
        We can chain L{Deferred}s implicitly by adding callbacks that return
        L{Deferred}s. When this chaining happens, we record it explicitly as
        soon as we can find out about it.
        """
        a = defer.Deferred()
        b = defer.Deferred()
        a.addCallback(lambda ignored: b)
        a.callback(None)
        self.assertIs(a._chainedTo, b)

    def test_circularChainWarning(self):
        """
        When a Deferred is returned from a callback directly attached to that
        same Deferred, a warning is emitted.
        """
        d = defer.Deferred()

        def circularCallback(result):
            return d

        d.addCallback(circularCallback)
        d.callback("foo")

        circular_warnings = self.flushWarnings([circularCallback])
        self.assertEqual(len(circular_warnings), 1)
        warning = circular_warnings[0]
        self.assertEqual(warning["category"], DeprecationWarning)
        pattern = "Callback returned the Deferred it was attached to"
        self.assertTrue(
            re.search(pattern, warning["message"]),
            "\nExpected match: %r\nGot: %r" % (pattern, warning["message"]),
        )

    def test_circularChainException(self):
        """
        If the deprecation warning for circular deferred callbacks is
        configured to be an error, the exception will become the failure
        result of the Deferred.
        """
        self.addCleanup(setattr, warnings, "filters", warnings.filters)
        warnings.filterwarnings("error", category=DeprecationWarning)
        d = defer.Deferred()

        def circularCallback(result):
            return d

        d.addCallback(circularCallback)
        d.callback("foo")
        failure = self.failureResultOf(d)
        failure.trap(DeprecationWarning)

    def test_repr(self):
        """
        The C{repr()} of a L{Deferred} contains the class name and a
        representation of the internal Python ID.
        """
        d = defer.Deferred()
        address = id(d)
        self.assertEqual(repr(d), "<Deferred at 0x%x>" % (address,))

    def test_reprWithResult(self):
        """
        If a L{Deferred} has been fired, then its C{repr()} contains its
        result.
        """
        d = defer.Deferred()
        d.callback("orange")
        self.assertEqual(
            repr(d), "<Deferred at 0x%x current result: 'orange'>" % (id(d),)
        )

    def test_reprWithChaining(self):
        """
        If a L{Deferred} C{a} has been fired, but is waiting on another
        L{Deferred} C{b} that appears in its callback chain, then C{repr(a)}
        says that it is waiting on C{b}.
        """
        a = defer.Deferred()
        b = defer.Deferred()
        b.chainDeferred(a)
        self.assertEqual(
            repr(a), "<Deferred at 0x%x waiting on Deferred at 0x%x>" % (id(a), id(b))
        )

    def test_boundedStackDepth(self):
        """
        The depth of the call stack does not grow as more L{Deferred} instances
        are chained together.
        """

        def chainDeferreds(howMany):
            stack = []

            def recordStackDepth(ignored):
                stack.append(len(traceback.extract_stack()))

            top = defer.Deferred()
            innerDeferreds = [defer.Deferred() for ignored in range(howMany)]
            originalInners = innerDeferreds[:]
            last = defer.Deferred()

            inner = innerDeferreds.pop()
            top.addCallback(lambda ign, inner=inner: inner)
            top.addCallback(recordStackDepth)

            while innerDeferreds:
                newInner = innerDeferreds.pop()
                inner.addCallback(lambda ign, inner=newInner: inner)
                inner = newInner
            inner.addCallback(lambda ign: last)

            top.callback(None)
            for inner in originalInners:
                inner.callback(None)

            # Sanity check - the record callback is not intended to have
            # fired yet.
            self.assertEqual(stack, [])

            # Now fire the last thing and return the stack depth at which the
            # callback was invoked.
            last.callback(None)
            return stack[0]

        # Callbacks should be invoked at the same stack depth regardless of
        # how many Deferreds are chained.
        self.assertEqual(chainDeferreds(1), chainDeferreds(2))

    def test_resultOfDeferredResultOfDeferredOfFiredDeferredCalled(self):
        """
        Given three Deferreds, one chained to the next chained to the next,
        callbacks on the middle Deferred which are added after the chain is
        created are called once the last Deferred fires.

        This is more of a regression-style test.  It doesn't exercise any
        particular code path through the current implementation of Deferred, but
        it does exercise a broken codepath through one of the variations of the
        implementation proposed as a resolution to ticket #411.
        """
        first = defer.Deferred()
        second = defer.Deferred()
        third = defer.Deferred()
        first.addCallback(lambda ignored: second)
        second.addCallback(lambda ignored: third)
        second.callback(None)
        first.callback(None)
        third.callback(None)
        L = []
        second.addCallback(L.append)
        self.assertEqual(L, [None])

    def test_errbackWithNoArgsNoDebug(self):
        """
        C{Deferred.errback()} creates a failure from the current Python
        exception.  When Deferred.debug is not set no globals or locals are
        captured in that failure.
        """
        defer.setDebugging(False)
        d = defer.Deferred()
        l = []
        exc = GenericError("Bang")
        try:
            raise exc
        except:
            d.errback()
        d.addErrback(l.append)
        fail = l[0]
        self.assertEqual(fail.value, exc)
        localz, globalz = fail.frames[0][-2:]
        self.assertEqual([], localz)
        self.assertEqual([], globalz)

    def test_errbackWithNoArgs(self):
        """
        C{Deferred.errback()} creates a failure from the current Python
        exception.  When Deferred.debug is set globals and locals are captured
        in that failure.
        """
        defer.setDebugging(True)
        d = defer.Deferred()
        l = []
        exc = GenericError("Bang")
        try:
            raise exc
        except:
            d.errback()
        d.addErrback(l.append)
        fail = l[0]
        self.assertEqual(fail.value, exc)
        localz, globalz = fail.frames[0][-2:]
        self.assertNotEqual([], localz)
        self.assertNotEqual([], globalz)

    def test_errorInCallbackDoesNotCaptureVars(self):
        """
        An error raised by a callback creates a Failure.  The Failure captures
        locals and globals if and only if C{Deferred.debug} is set.
        """
        d = defer.Deferred()
        d.callback(None)
        defer.setDebugging(False)

        def raiseError(ignored):
            raise GenericError("Bang")

        d.addCallback(raiseError)
        l = []
        d.addErrback(l.append)
        fail = l[0]
        localz, globalz = fail.frames[0][-2:]
        self.assertEqual([], localz)
        self.assertEqual([], globalz)

    def test_errorInCallbackCapturesVarsWhenDebugging(self):
        """
        An error raised by a callback creates a Failure.  The Failure captures
        locals and globals if and only if C{Deferred.debug} is set.
        """
        d = defer.Deferred()
        d.callback(None)
        defer.setDebugging(True)

        def raiseError(ignored):
            raise GenericError("Bang")

        d.addCallback(raiseError)
        l = []
        d.addErrback(l.append)
        fail = l[0]
        localz, globalz = fail.frames[0][-2:]
        self.assertNotEqual([], localz)
        self.assertNotEqual([], globalz)

    def test_inlineCallbacksTracebacks(self):
        """
        L{defer.inlineCallbacks} that re-raise tracebacks into their deferred
        should not lose their tracebacks.
        """
        f = getDivisionFailure()
        d = defer.Deferred()
        try:
            f.raiseException()
        except:
            d.errback()

        def ic(d):
            yield d

        ic = defer.inlineCallbacks(ic)
        newFailure = self.failureResultOf(d)
        tb = traceback.extract_tb(newFailure.getTracebackObject())

        self.assertEqual(len(tb), 3)
        self.assertIn("test_defer", tb[2][0])
        self.assertEqual("getDivisionFailure", tb[2][2])
        self.assertEqual("1 / 0", tb[2][3])

        self.assertIn("test_defer", tb[0][0])
        self.assertEqual("test_inlineCallbacksTracebacks", tb[0][2])
        self.assertEqual("f.raiseException()", tb[0][3])


class FirstErrorTests(unittest.SynchronousTestCase):
    """
    Tests for L{FirstError}.
    """

    def test_repr(self):
        """
        The repr of a L{FirstError} instance includes the repr of the value of
        the sub-failure and the index which corresponds to the L{FirstError}.
        """
        exc = ValueError("some text")
        try:
            raise exc
        except:
            f = failure.Failure()

        error = defer.FirstError(f, 3)
        self.assertEqual(repr(error), "FirstError[#3, %s]" % (repr(exc),))

    def test_str(self):
        """
        The str of a L{FirstError} instance includes the str of the
        sub-failure and the index which corresponds to the L{FirstError}.
        """
        exc = ValueError("some text")
        try:
            raise exc
        except:
            f = failure.Failure()

        error = defer.FirstError(f, 5)
        self.assertEqual(str(error), "FirstError[#5, %s]" % (str(f),))

    def test_comparison(self):
        """
        L{FirstError} instances compare equal to each other if and only if
        their failure and index compare equal.  L{FirstError} instances do not
        compare equal to instances of other types.
        """
        try:
            1 // 0
        except:
            firstFailure = failure.Failure()

        one = defer.FirstError(firstFailure, 13)
        anotherOne = defer.FirstError(firstFailure, 13)

        try:
            raise ValueError("bar")
        except:
            secondFailure = failure.Failure()

        another = defer.FirstError(secondFailure, 9)

        self.assertTrue(one == anotherOne)
        self.assertFalse(one == another)
        self.assertTrue(one != another)
        self.assertFalse(one != anotherOne)

        self.assertFalse(one == 10)


class AlreadyCalledTests(unittest.SynchronousTestCase):
    def setUp(self):
        self._deferredWasDebugging = defer.getDebugging()
        defer.setDebugging(True)

    def tearDown(self):
        defer.setDebugging(self._deferredWasDebugging)

    def _callback(self, *args, **kw):
        pass

    def _errback(self, *args, **kw):
        pass

    def _call_1(self, d):
        d.callback("hello")

    def _call_2(self, d):
        d.callback("twice")

    def _err_1(self, d):
        d.errback(failure.Failure(RuntimeError()))

    def _err_2(self, d):
        d.errback(failure.Failure(RuntimeError()))

    def testAlreadyCalled_CC(self):
        d = defer.Deferred()
        d.addCallbacks(self._callback, self._errback)
        self._call_1(d)
        self.assertRaises(defer.AlreadyCalledError, self._call_2, d)

    def testAlreadyCalled_CE(self):
        d = defer.Deferred()
        d.addCallbacks(self._callback, self._errback)
        self._call_1(d)
        self.assertRaises(defer.AlreadyCalledError, self._err_2, d)

    def testAlreadyCalled_EE(self):
        d = defer.Deferred()
        d.addCallbacks(self._callback, self._errback)
        self._err_1(d)
        self.assertRaises(defer.AlreadyCalledError, self._err_2, d)

    def testAlreadyCalled_EC(self):
        d = defer.Deferred()
        d.addCallbacks(self._callback, self._errback)
        self._err_1(d)
        self.assertRaises(defer.AlreadyCalledError, self._call_2, d)

    def _count(self, linetype, func, lines, expected):
        count = 0
        for line in lines:
            if line.startswith(" %s:" % linetype) and line.endswith(" %s" % func):
                count += 1
        self.assertTrue(count == expected)

    def _check(self, e, caller, invoker1, invoker2):
        # make sure the debugging information is vaguely correct
        lines = e.args[0].split("\n")
        # the creator should list the creator (testAlreadyCalledDebug) but not
        # _call_1 or _call_2 or other invokers
        self._count("C", caller, lines, 1)
        self._count("C", "_call_1", lines, 0)
        self._count("C", "_call_2", lines, 0)
        self._count("C", "_err_1", lines, 0)
        self._count("C", "_err_2", lines, 0)
        # invoker should list the first invoker but not the second
        self._count("I", invoker1, lines, 1)
        self._count("I", invoker2, lines, 0)

    def testAlreadyCalledDebug_CC(self):
        d = defer.Deferred()
        d.addCallbacks(self._callback, self._errback)
        self._call_1(d)
        try:
            self._call_2(d)
        except defer.AlreadyCalledError as e:
            self._check(e, "testAlreadyCalledDebug_CC", "_call_1", "_call_2")
        else:
            self.fail("second callback failed to raise AlreadyCalledError")

    def testAlreadyCalledDebug_CE(self):
        d = defer.Deferred()
        d.addCallbacks(self._callback, self._errback)
        self._call_1(d)
        try:
            self._err_2(d)
        except defer.AlreadyCalledError as e:
            self._check(e, "testAlreadyCalledDebug_CE", "_call_1", "_err_2")
        else:
            self.fail("second errback failed to raise AlreadyCalledError")

    def testAlreadyCalledDebug_EC(self):
        d = defer.Deferred()
        d.addCallbacks(self._callback, self._errback)
        self._err_1(d)
        try:
            self._call_2(d)
        except defer.AlreadyCalledError as e:
            self._check(e, "testAlreadyCalledDebug_EC", "_err_1", "_call_2")
        else:
            self.fail("second callback failed to raise AlreadyCalledError")

    def testAlreadyCalledDebug_EE(self):
        d = defer.Deferred()
        d.addCallbacks(self._callback, self._errback)
        self._err_1(d)
        try:
            self._err_2(d)
        except defer.AlreadyCalledError as e:
            self._check(e, "testAlreadyCalledDebug_EE", "_err_1", "_err_2")
        else:
            self.fail("second errback failed to raise AlreadyCalledError")

    def testNoDebugging(self):
        defer.setDebugging(False)
        d = defer.Deferred()
        d.addCallbacks(self._callback, self._errback)
        self._call_1(d)
        try:
            self._call_2(d)
        except defer.AlreadyCalledError as e:
            self.assertFalse(e.args)
        else:
            self.fail("second callback failed to raise AlreadyCalledError")

    def testSwitchDebugging(self):
        # Make sure Deferreds can deal with debug state flipping
        # around randomly.  This is covering a particular fixed bug.
        defer.setDebugging(False)
        d = defer.Deferred()
        d.addBoth(lambda ign: None)
        defer.setDebugging(True)
        d.callback(None)

        defer.setDebugging(False)
        d = defer.Deferred()
        d.callback(None)
        defer.setDebugging(True)
        d.addBoth(lambda ign: None)


class DeferredCancellerTests(unittest.SynchronousTestCase):
    def setUp(self):
        self.callbackResults = None
        self.errbackResults = None
        self.callback2Results = None
        self.cancellerCallCount = 0

    def tearDown(self):
        # Sanity check that the canceller was called at most once.
        self.assertIn(self.cancellerCallCount, (0, 1))

    def _callback(self, data):
        self.callbackResults = data
        return data

    def _callback2(self, data):
        self.callback2Results = data

    def _errback(self, data):
        self.errbackResults = data

    def test_noCanceller(self):
        """
        A L{defer.Deferred} without a canceller must errback with a
        L{defer.CancelledError} and not callback.
        """
        d = defer.Deferred()
        d.addCallbacks(self._callback, self._errback)
        d.cancel()
        self.assertEqual(self.errbackResults.type, defer.CancelledError)
        self.assertIsNone(self.callbackResults)

    def test_raisesAfterCancelAndCallback(self):
        """
        A L{defer.Deferred} without a canceller, when cancelled must allow
        a single extra call to callback, and raise
        L{defer.AlreadyCalledError} if callbacked or errbacked thereafter.
        """
        d = defer.Deferred()
        d.addCallbacks(self._callback, self._errback)
        d.cancel()

        # A single extra callback should be swallowed.
        d.callback(None)

        # But a second call to callback or errback is not.
        self.assertRaises(defer.AlreadyCalledError, d.callback, None)
        self.assertRaises(defer.AlreadyCalledError, d.errback, Exception())

    def test_raisesAfterCancelAndErrback(self):
        """
        A L{defer.Deferred} without a canceller, when cancelled must allow
        a single extra call to errback, and raise
        L{defer.AlreadyCalledError} if callbacked or errbacked thereafter.
        """
        d = defer.Deferred()
        d.addCallbacks(self._callback, self._errback)
        d.cancel()

        # A single extra errback should be swallowed.
        d.errback(Exception())

        # But a second call to callback or errback is not.
        self.assertRaises(defer.AlreadyCalledError, d.callback, None)
        self.assertRaises(defer.AlreadyCalledError, d.errback, Exception())

    def test_noCancellerMultipleCancelsAfterCancelAndCallback(self):
        """
        A L{Deferred} without a canceller, when cancelled and then
        callbacked, ignores multiple cancels thereafter.
        """
        d = defer.Deferred()
        d.addCallbacks(self._callback, self._errback)
        d.cancel()
        currentFailure = self.errbackResults
        # One callback will be ignored
        d.callback(None)
        # Cancel should have no effect.
        d.cancel()
        self.assertIs(currentFailure, self.errbackResults)

    def test_noCancellerMultipleCancelsAfterCancelAndErrback(self):
        """
        A L{defer.Deferred} without a canceller, when cancelled and then
        errbacked, ignores multiple cancels thereafter.
        """
        d = defer.Deferred()
        d.addCallbacks(self._callback, self._errback)
        d.cancel()
        self.assertEqual(self.errbackResults.type, defer.CancelledError)
        currentFailure = self.errbackResults
        # One errback will be ignored
        d.errback(GenericError())
        # I.e., we should still have a CancelledError.
        self.assertEqual(self.errbackResults.type, defer.CancelledError)
        d.cancel()
        self.assertIs(currentFailure, self.errbackResults)

    def test_noCancellerMultipleCancel(self):
        """
        Calling cancel multiple times on a deferred with no canceller
        results in a L{defer.CancelledError}. Subsequent calls to cancel
        do not cause an error.
        """
        d = defer.Deferred()
        d.addCallbacks(self._callback, self._errback)
        d.cancel()
        self.assertEqual(self.errbackResults.type, defer.CancelledError)
        currentFailure = self.errbackResults
        d.cancel()
        self.assertIs(currentFailure, self.errbackResults)

    def test_cancellerMultipleCancel(self):
        """
        Verify that calling cancel multiple times on a deferred with a
        canceller that does not errback results in a
        L{defer.CancelledError} and that subsequent calls to cancel do not
        cause an error and that after all that, the canceller was only
        called once.
        """

        def cancel(d):
            self.cancellerCallCount += 1

        d = defer.Deferred(canceller=cancel)
        d.addCallbacks(self._callback, self._errback)
        d.cancel()
        self.assertEqual(self.errbackResults.type, defer.CancelledError)
        currentFailure = self.errbackResults
        d.cancel()
        self.assertIs(currentFailure, self.errbackResults)
        self.assertEqual(self.cancellerCallCount, 1)

    def test_simpleCanceller(self):
        """
        Verify that a L{defer.Deferred} calls its specified canceller when
        it is cancelled, and that further call/errbacks raise
        L{defer.AlreadyCalledError}.
        """

        def cancel(d):
            self.cancellerCallCount += 1

        d = defer.Deferred(canceller=cancel)
        d.addCallbacks(self._callback, self._errback)
        d.cancel()
        self.assertEqual(self.cancellerCallCount, 1)
        self.assertEqual(self.errbackResults.type, defer.CancelledError)

        # Test that further call/errbacks are *not* swallowed
        self.assertRaises(defer.AlreadyCalledError, d.callback, None)
        self.assertRaises(defer.AlreadyCalledError, d.errback, Exception())

    def test_cancellerArg(self):
        """
        Verify that a canceller is given the correct deferred argument.
        """

        def cancel(d1):
            self.assertIs(d1, d)

        d = defer.Deferred(canceller=cancel)
        d.addCallbacks(self._callback, self._errback)
        d.cancel()

    def test_cancelAfterCallback(self):
        """
        Test that cancelling a deferred after it has been callbacked does
        not cause an error.
        """

        def cancel(d):
            self.cancellerCallCount += 1
            d.errback(GenericError())

        d = defer.Deferred(canceller=cancel)
        d.addCallbacks(self._callback, self._errback)
        d.callback("biff!")
        d.cancel()
        self.assertEqual(self.cancellerCallCount, 0)
        self.assertIsNone(self.errbackResults)
        self.assertEqual(self.callbackResults, "biff!")

    def test_cancelAfterErrback(self):
        """
        Test that cancelling a L{Deferred} after it has been errbacked does
        not result in a L{defer.CancelledError}.
        """

        def cancel(d):
            self.cancellerCallCount += 1
            d.errback(GenericError())

        d = defer.Deferred(canceller=cancel)
        d.addCallbacks(self._callback, self._errback)
        d.errback(GenericError())
        d.cancel()
        self.assertEqual(self.cancellerCallCount, 0)
        self.assertEqual(self.errbackResults.type, GenericError)
        self.assertIsNone(self.callbackResults)

    def test_cancellerThatErrbacks(self):
        """
        Test a canceller which errbacks its deferred.
        """

        def cancel(d):
            self.cancellerCallCount += 1
            d.errback(GenericError())

        d = defer.Deferred(canceller=cancel)
        d.addCallbacks(self._callback, self._errback)
        d.cancel()
        self.assertEqual(self.cancellerCallCount, 1)
        self.assertEqual(self.errbackResults.type, GenericError)

    def test_cancellerThatCallbacks(self):
        """
        Test a canceller which calls its deferred.
        """

        def cancel(d):
            self.cancellerCallCount += 1
            d.callback("hello!")

        d = defer.Deferred(canceller=cancel)
        d.addCallbacks(self._callback, self._errback)
        d.cancel()
        self.assertEqual(self.cancellerCallCount, 1)
        self.assertEqual(self.callbackResults, "hello!")
        self.assertIsNone(self.errbackResults)

    def test_cancelNestedDeferred(self):
        """
        Verify that a Deferred, a, which is waiting on another Deferred, b,
        returned from one of its callbacks, will propagate
        L{defer.CancelledError} when a is cancelled.
        """

        def innerCancel(d):
            self.cancellerCallCount += 1

        def cancel(d):
            self.assertTrue(False)

        b = defer.Deferred(canceller=innerCancel)
        a = defer.Deferred(canceller=cancel)
        a.callback(None)
        a.addCallback(lambda data: b)
        a.cancel()
        a.addCallbacks(self._callback, self._errback)
        # The cancel count should be one (the cancellation done by B)
        self.assertEqual(self.cancellerCallCount, 1)
        # B's canceller didn't errback, so defer.py will have called errback
        # with a CancelledError.
        self.assertEqual(self.errbackResults.type, defer.CancelledError)


class LogTests(unittest.SynchronousTestCase):
    """
    Test logging of unhandled errors.
    """

    def setUp(self):
        """
        Add a custom observer to observer logging.
        """
        self.c = []
        log.addObserver(self.c.append)

    def tearDown(self):
        """
        Remove the observer.
        """
        log.removeObserver(self.c.append)

    def _loggedErrors(self):
        return [e for e in self.c if e["isError"]]

    def _check(self):
        """
        Check the output of the log observer to see if the error is present.
        """
        c2 = self._loggedErrors()
        self.assertEqual(len(c2), 2)
        c2[1]["failure"].trap(ZeroDivisionError)
        self.flushLoggedErrors(ZeroDivisionError)

    def test_errorLog(self):
        """
        Verify that when a L{Deferred} with no references to it is fired,
        and its final result (the one not handled by any callback) is an
        exception, that exception will be logged immediately.
        """
        defer.Deferred().addCallback(lambda x: 1 // 0).callback(1)
        gc.collect()
        self._check()

    def test_errorLogWithInnerFrameRef(self):
        """
        Same as L{test_errorLog}, but with an inner frame.
        """

        def _subErrorLogWithInnerFrameRef():
            d = defer.Deferred()
            d.addCallback(lambda x: 1 // 0)
            d.callback(1)

        _subErrorLogWithInnerFrameRef()
        gc.collect()
        self._check()

    def test_errorLogWithInnerFrameCycle(self):
        """
        Same as L{test_errorLogWithInnerFrameRef}, plus create a cycle.
        """

        def _subErrorLogWithInnerFrameCycle():
            d = defer.Deferred()
            d.addCallback(lambda x, d=d: 1 // 0)
            d._d = d
            d.callback(1)

        _subErrorLogWithInnerFrameCycle()
        gc.collect()
        self._check()

    def test_errorLogNoRepr(self):
        """
        Verify that when a L{Deferred} with no references to it is fired,
        the logged message does not contain a repr of the failure object.
        """
        defer.Deferred().addCallback(lambda x: 1 // 0).callback(1)

        gc.collect()
        self._check()

        self.assertEqual(2, len(self.c))
        msg = log.textFromEventDict(self.c[-1])
        expected = "Unhandled Error\nTraceback "
        self.assertTrue(
            msg.startswith(expected),
            "Expected message starting with: {0!r}".format(expected),
        )

    def test_errorLogDebugInfo(self):
        """
        Verify that when a L{Deferred} with no references to it is fired,
        the logged message includes debug info if debugging on the deferred
        is enabled.
        """

        def doit():
            d = defer.Deferred()
            d.debug = True
            d.addCallback(lambda x: 1 // 0)
            d.callback(1)

        doit()
        gc.collect()
        self._check()

        self.assertEqual(2, len(self.c))
        msg = log.textFromEventDict(self.c[-1])
        expected = "(debug:  I"
        self.assertTrue(
            msg.startswith(expected),
            "Expected message starting with: {0!r}".format(expected),
        )

    def test_chainedErrorCleanup(self):
        """
        If one Deferred with an error result is returned from a callback on
        another Deferred, when the first Deferred is garbage collected it does
        not log its error.
        """
        d = defer.Deferred()
        d.addCallback(lambda ign: defer.fail(RuntimeError("zoop")))
        d.callback(None)

        # Sanity check - this isn't too interesting, but we do want the original
        # Deferred to have gotten the failure.
        results = []
        errors = []
        d.addCallbacks(results.append, errors.append)
        self.assertEqual(results, [])
        self.assertEqual(len(errors), 1)
        errors[0].trap(Exception)

        # Get rid of any references we might have to the inner Deferred (none of
        # these should really refer to it, but we're just being safe).
        del results, errors, d
        # Force a collection cycle so that there's a chance for an error to be
        # logged, if it's going to be logged.
        gc.collect()
        # And make sure it is not.
        self.assertEqual(self._loggedErrors(), [])

    def test_errorClearedByChaining(self):
        """
        If a Deferred with a failure result has an errback which chains it to
        another Deferred, the initial failure is cleared by the errback so it is
        not logged.
        """
        # Start off with a Deferred with a failure for a result
        bad = defer.fail(Exception("oh no"))
        good = defer.Deferred()
        # Give it a callback that chains it to another Deferred
        bad.addErrback(lambda ignored: good)
        # That's all, clean it up.  No Deferred here still has a failure result,
        # so nothing should be logged.
        good = bad = None
        gc.collect()
        self.assertEqual(self._loggedErrors(), [])


class DeferredListEmptyTests(unittest.SynchronousTestCase):
    def setUp(self):
        self.callbackRan = 0

    def testDeferredListEmpty(self):
        """Testing empty DeferredList."""
        dl = defer.DeferredList([])
        dl.addCallback(self.cb_empty)

    def cb_empty(self, res):
        self.callbackRan = 1
        self.assertEqual([], res)

    def tearDown(self):
        self.assertTrue(self.callbackRan, "Callback was never run.")


class OtherPrimitivesTests(unittest.SynchronousTestCase, ImmediateFailureMixin):
    def _incr(self, result):
        self.counter += 1

    def setUp(self):
        self.counter = 0

    def testLock(self):
        lock = defer.DeferredLock()
        lock.acquire().addCallback(self._incr)
        self.assertTrue(lock.locked)
        self.assertEqual(self.counter, 1)

        lock.acquire().addCallback(self._incr)
        self.assertTrue(lock.locked)
        self.assertEqual(self.counter, 1)

        lock.release()
        self.assertTrue(lock.locked)
        self.assertEqual(self.counter, 2)

        lock.release()
        self.assertFalse(lock.locked)
        self.assertEqual(self.counter, 2)

        self.assertRaises(TypeError, lock.run)

        firstUnique = object()
        secondUnique = object()

        controlDeferred = defer.Deferred()

        def helper(self, b):
            self.b = b
            return controlDeferred

        resultDeferred = lock.run(helper, self=self, b=firstUnique)
        self.assertTrue(lock.locked)
        self.assertEqual(self.b, firstUnique)

        resultDeferred.addCallback(lambda x: setattr(self, "result", x))

        lock.acquire().addCallback(self._incr)
        self.assertTrue(lock.locked)
        self.assertEqual(self.counter, 2)

        controlDeferred.callback(secondUnique)
        self.assertEqual(self.result, secondUnique)
        self.assertTrue(lock.locked)
        self.assertEqual(self.counter, 3)

        d = lock.acquire().addBoth(lambda x: setattr(self, "result", x))
        d.cancel()
        self.assertEqual(self.result.type, defer.CancelledError)

        lock.release()
        self.assertFalse(lock.locked)

    def test_cancelLockAfterAcquired(self):
        """
        When canceling a L{Deferred} from a L{DeferredLock} that already
        has the lock, the cancel should have no effect.
        """

        def _failOnErrback(_):
            self.fail("Unexpected errback call!")

        lock = defer.DeferredLock()
        d = lock.acquire()
        d.addErrback(_failOnErrback)
        d.cancel()

    def test_cancelLockBeforeAcquired(self):
        """
        When canceling a L{Deferred} from a L{DeferredLock} that does not
        yet have the lock (i.e., the L{Deferred} has not fired), the cancel
        should cause a L{defer.CancelledError} failure.
        """
        lock = defer.DeferredLock()
        lock.acquire()
        d = lock.acquire()
        d.cancel()
        self.assertImmediateFailure(d, defer.CancelledError)

    def testSemaphore(self):
        N = 13
        sem = defer.DeferredSemaphore(N)

        controlDeferred = defer.Deferred()

        def helper(self, arg):
            self.arg = arg
            return controlDeferred

        results = []
        uniqueObject = object()
        resultDeferred = sem.run(helper, self=self, arg=uniqueObject)
        resultDeferred.addCallback(results.append)
        resultDeferred.addCallback(self._incr)
        self.assertEqual(results, [])
        self.assertEqual(self.arg, uniqueObject)
        controlDeferred.callback(None)
        self.assertIsNone(results.pop())
        self.assertEqual(self.counter, 1)

        self.counter = 0
        for i in range(1, 1 + N):
            sem.acquire().addCallback(self._incr)
            self.assertEqual(self.counter, i)

        success = []

        def fail(r):
            success.append(False)

        def succeed(r):
            success.append(True)

        d = sem.acquire().addCallbacks(fail, succeed)
        d.cancel()
        self.assertEqual(success, [True])

        sem.acquire().addCallback(self._incr)
        self.assertEqual(self.counter, N)

        sem.release()
        self.assertEqual(self.counter, N + 1)

        for i in range(1, 1 + N):
            sem.release()
            self.assertEqual(self.counter, N + 1)

    def test_semaphoreInvalidTokens(self):
        """
        If the token count passed to L{DeferredSemaphore} is less than one
        then L{ValueError} is raised.
        """
        self.assertRaises(ValueError, defer.DeferredSemaphore, 0)
        self.assertRaises(ValueError, defer.DeferredSemaphore, -1)

    def test_cancelSemaphoreAfterAcquired(self):
        """
        When canceling a L{Deferred} from a L{DeferredSemaphore} that
        already has the semaphore, the cancel should have no effect.
        """

        def _failOnErrback(_):
            self.fail("Unexpected errback call!")

        sem = defer.DeferredSemaphore(1)
        d = sem.acquire()
        d.addErrback(_failOnErrback)
        d.cancel()

    def test_cancelSemaphoreBeforeAcquired(self):
        """
        When canceling a L{Deferred} from a L{DeferredSemaphore} that does
        not yet have the semaphore (i.e., the L{Deferred} has not fired),
        the cancel should cause a L{defer.CancelledError} failure.
        """
        sem = defer.DeferredSemaphore(1)
        sem.acquire()
        d = sem.acquire()
        d.cancel()
        self.assertImmediateFailure(d, defer.CancelledError)

    def testQueue(self):
        N, M = 2, 2
        queue = defer.DeferredQueue(N, M)

        gotten = []

        for i in range(M):
            queue.get().addCallback(gotten.append)
        self.assertRaises(defer.QueueUnderflow, queue.get)

        for i in range(M):
            queue.put(i)
            self.assertEqual(gotten, list(range(i + 1)))
        for i in range(N):
            queue.put(N + i)
            self.assertEqual(gotten, list(range(M)))
        self.assertRaises(defer.QueueOverflow, queue.put, None)

        gotten = []
        for i in range(N):
            queue.get().addCallback(gotten.append)
            self.assertEqual(gotten, list(range(N, N + i + 1)))

        queue = defer.DeferredQueue()
        gotten = []
        for i in range(N):
            queue.get().addCallback(gotten.append)
        for i in range(N):
            queue.put(i)
        self.assertEqual(gotten, list(range(N)))

        queue = defer.DeferredQueue(size=0)
        self.assertRaises(defer.QueueOverflow, queue.put, None)

        queue = defer.DeferredQueue(backlog=0)
        self.assertRaises(defer.QueueUnderflow, queue.get)

    def test_cancelQueueAfterSynchronousGet(self):
        """
        When canceling a L{Deferred} from a L{DeferredQueue} that already has
        a result, the cancel should have no effect.
        """

        def _failOnErrback(_):
            self.fail("Unexpected errback call!")

        queue = defer.DeferredQueue()
        d = queue.get()
        d.addErrback(_failOnErrback)
        queue.put(None)
        d.cancel()

    def test_cancelQueueAfterGet(self):
        """
        When canceling a L{Deferred} from a L{DeferredQueue} that does not
        have a result (i.e., the L{Deferred} has not fired), the cancel
        causes a L{defer.CancelledError} failure. If the queue has a result
        later on, it doesn't try to fire the deferred.
        """
        queue = defer.DeferredQueue()
        d = queue.get()
        d.cancel()
        self.assertImmediateFailure(d, defer.CancelledError)

        def cb(ignore):
            # If the deferred is still linked with the deferred queue, it will
            # fail with an AlreadyCalledError
            queue.put(None)
            return queue.get().addCallback(self.assertIs, None)

        d.addCallback(cb)
        done = []
        d.addCallback(done.append)
        self.assertEqual(len(done), 1)


class DeferredFilesystemLockTests(unittest.TestCase):
    """
    Test the behavior of L{DeferredFilesystemLock}
    """

    def setUp(self):
        self.clock = Clock()
        self.lock = defer.DeferredFilesystemLock(self.mktemp(), scheduler=self.clock)

    def test_waitUntilLockedWithNoLock(self):
        """
        Test that the lock can be acquired when no lock is held
        """
        d = self.lock.deferUntilLocked(timeout=1)

        return d

    def test_waitUntilLockedWithTimeoutLocked(self):
        """
        Test that the lock can not be acquired when the lock is held
        for longer than the timeout.
        """
        self.assertTrue(self.lock.lock())

        d = self.lock.deferUntilLocked(timeout=5.5)
        self.assertFailure(d, defer.TimeoutError)

        self.clock.pump([1] * 10)

        return d

    def test_waitUntilLockedWithTimeoutUnlocked(self):
        """
        Test that a lock can be acquired while a lock is held
        but the lock is unlocked before our timeout.
        """

        def onTimeout(f):
            f.trap(defer.TimeoutError)
            self.fail("Should not have timed out")

        self.assertTrue(self.lock.lock())

        self.clock.callLater(1, self.lock.unlock)
        d = self.lock.deferUntilLocked(timeout=10)
        d.addErrback(onTimeout)

        self.clock.pump([1] * 10)

        return d

    def test_defaultScheduler(self):
        """
        Test that the default scheduler is set up properly.
        """
        lock = defer.DeferredFilesystemLock(self.mktemp())

        self.assertEqual(lock._scheduler, reactor)

    def test_concurrentUsage(self):
        """
        Test that an appropriate exception is raised when attempting
        to use deferUntilLocked concurrently.
        """
        self.lock.lock()
        self.clock.callLater(1, self.lock.unlock)

        d = self.lock.deferUntilLocked()
        d2 = self.lock.deferUntilLocked()

        self.assertFailure(d2, defer.AlreadyTryingToLockError)

        self.clock.advance(1)

        return d

    def test_multipleUsages(self):
        """
        Test that a DeferredFilesystemLock can be used multiple times
        """

        def lockAquired(ign):
            self.lock.unlock()
            d = self.lock.deferUntilLocked()
            return d

        self.lock.lock()
        self.clock.callLater(1, self.lock.unlock)

        d = self.lock.deferUntilLocked()
        d.addCallback(lockAquired)

        self.clock.advance(1)

        return d

    def test_cancelDeferUntilLocked(self):
        """
        When cancelling a L{defer.Deferred} returned by
        L{defer.DeferredFilesystemLock.deferUntilLocked}, the
        L{defer.DeferredFilesystemLock._tryLockCall} is cancelled.
        """
        self.lock.lock()
        deferred = self.lock.deferUntilLocked()
        tryLockCall = self.lock._tryLockCall
        deferred.cancel()
        self.assertFalse(tryLockCall.active())
        self.assertIsNone(self.lock._tryLockCall)
        self.failureResultOf(deferred, defer.CancelledError)

    def test_cancelDeferUntilLockedWithTimeout(self):
        """
        When cancel a L{defer.Deferred} returned by
        L{defer.DeferredFilesystemLock.deferUntilLocked}, if the timeout is
        set, the timeout call will be cancelled.
        """
        self.lock.lock()
        deferred = self.lock.deferUntilLocked(timeout=1)
        timeoutCall = self.lock._timeoutCall
        deferred.cancel()
        self.assertFalse(timeoutCall.active())
        self.assertIsNone(self.lock._timeoutCall)
        self.failureResultOf(deferred, defer.CancelledError)


def _overrideFunc(v, t):
    """
    Private function to be used to pass as an alternate onTimeoutCancel value
    to timeoutDeferred
    """
    return "OVERRIDDEN"


class DeferredAddTimeoutTests(unittest.SynchronousTestCase):
    """
    Tests for the function L{Deferred.addTimeout}
    """

    def test_timeoutChainable(self):
        """
        L{defer.Deferred.addTimeout} returns its own L{defer.Deferred} so it
        can be called in a callback chain.
        """
        d = defer.Deferred().addTimeout(5, Clock()).addCallback(lambda _: "done")
        d.callback(None)
        self.assertEqual("done", self.successResultOf(d))

    def test_successResultBeforeTimeout(self):
        """
        The L{defer.Deferred} callbacks with the result if it succeeds before
        the timeout. No cancellation happens after the callback either,
        which could also cancel inner deferreds.
        """
        clock = Clock()
        d = defer.Deferred()
        d.addTimeout(10, clock)

        # addTimeout is added first so that if d is timed out, d would be
        # canceled before innerDeferred gets returned from an callback on d
        innerDeferred = defer.Deferred()
        dCallbacked = [None]

        def onCallback(results):
            dCallbacked[0] = results
            return innerDeferred

        d.addCallback(onCallback)
        d.callback("results")

        # d is callbacked immediately, before innerDeferred is returned from
        # the callback on d
        self.assertIsNot(None, dCallbacked[0])
        self.assertEqual(dCallbacked[0], "results")

        # The timeout never happens - if it did, d would have been cancelled,
        # which would cancel innerDeferred too.
        clock.advance(15)
        self.assertNoResult(innerDeferred)

    def test_successResultBeforeTimeoutCustom(self):
        """
        The L{defer.Deferred} callbacks with the result if it succeeds before
        the timeout, even if a custom C{onTimeoutCancel} function is provided.
        No cancellation happens after the callback either, which could also
        cancel inner deferreds.
        """
        clock = Clock()
        d = defer.Deferred()
        d.addTimeout(10, clock, onTimeoutCancel=_overrideFunc)

        # addTimeout is added first so that if d is timed out, d would be
        # canceled before innerDeferred gets returned from an callback on d
        innerDeferred = defer.Deferred()
        dCallbacked = [None]

        def onCallback(results):
            dCallbacked[0] = results
            return innerDeferred

        d.addCallback(onCallback)
        d.callback("results")

        # d is callbacked immediately, before innerDeferred is returned from
        # the callback on d
        self.assertIsNot(None, dCallbacked[0])
        self.assertEqual(dCallbacked[0], "results")

        # The timeout never happens - if it did, d would have been cancelled,
        # which would cancel innerDeferred too
        clock.advance(15)
        self.assertNoResult(innerDeferred)

    def test_failureBeforeTimeout(self):
        """
        The L{defer.Deferred} errbacks with the failure if it fails before the
        timeout. No cancellation happens after the errback either, which
        could also cancel inner deferreds.
        """
        clock = Clock()
        d = defer.Deferred()
        d.addTimeout(10, clock)

        # addTimeout is added first so that if d is timed out, d would be
        # canceled before innerDeferred gets returned from an errback on d
        innerDeferred = defer.Deferred()
        dErrbacked = [None]
        error = ValueError("fail")

        def onErrback(f):
            dErrbacked[0] = f
            return innerDeferred

        d.addErrback(onErrback)
        d.errback(error)

        # d is errbacked immediately, before innerDeferred is returned from the
        # errback on d
        self.assertIsInstance(dErrbacked[0], failure.Failure)
        self.assertIs(dErrbacked[0].value, error)

        # The timeout never happens - if it did, d would have been cancelled,
        # which would cancel innerDeferred too
        clock.advance(15)
        self.assertNoResult(innerDeferred)

    def test_failureBeforeTimeoutCustom(self):
        """
        The L{defer.Deferred} errbacks with the failure if it fails before the
        timeout, even if using a custom C{onTimeoutCancel} function.
        No cancellation happens after the errback either, which could also
        cancel inner deferreds.
        """
        clock = Clock()
        d = defer.Deferred()
        d.addTimeout(10, clock, onTimeoutCancel=_overrideFunc)

        # addTimeout is added first so that if d is timed out, d would be
        # canceled before innerDeferred gets returned from an errback on d
        innerDeferred = defer.Deferred()
        dErrbacked = [None]
        error = ValueError("fail")

        def onErrback(f):
            dErrbacked[0] = f
            return innerDeferred

        d.addErrback(onErrback)
        d.errback(error)

        # d is errbacked immediately, before innerDeferred is returned from the
        # errback on d
        self.assertIsInstance(dErrbacked[0], failure.Failure)
        self.assertIs(dErrbacked[0].value, error)

        # The timeout never happens - if it did, d would have been cancelled,
        # which would cancel innerDeferred too
        clock.advance(15)
        self.assertNoResult(innerDeferred)

    def test_timedOut(self):
        """
        The L{defer.Deferred} by default errbacks with a L{defer.TimeoutError}
        if it times out before callbacking or errbacking.
        """
        clock = Clock()
        d = defer.Deferred()
        d.addTimeout(10, clock)
        self.assertNoResult(d)

        clock.advance(15)

        self.failureResultOf(d, defer.TimeoutError)

    def test_timedOutCustom(self):
        """
        If a custom C{onTimeoutCancel] function is provided, the
        L{defer.Deferred} returns the custom function's return value if the
        L{defer.Deferred} times out before callbacking or errbacking.
        The custom C{onTimeoutCancel} function can return a result instead of
        a failure.
        """
        clock = Clock()
        d = defer.Deferred()
        d.addTimeout(10, clock, onTimeoutCancel=_overrideFunc)
        self.assertNoResult(d)

        clock.advance(15)

        self.assertEqual("OVERRIDDEN", self.successResultOf(d))

    def test_timedOutProvidedCancelSuccess(self):
        """
        If a cancellation function is provided when the L{defer.Deferred} is
        initialized, the L{defer.Deferred} returns the cancellation value's
        non-failure return value when the L{defer.Deferred} times out.
        """
        clock = Clock()
        d = defer.Deferred(lambda c: c.callback("I was cancelled!"))
        d.addTimeout(10, clock)
        self.assertNoResult(d)

        clock.advance(15)

        self.assertEqual(self.successResultOf(d), "I was cancelled!")

    def test_timedOutProvidedCancelFailure(self):
        """
        If a cancellation function is provided when the L{defer.Deferred} is
        initialized, the L{defer.Deferred} returns the cancellation value's
        non-L{CanceledError} failure when the L{defer.Deferred} times out.
        """
        clock = Clock()
        error = ValueError("what!")
        d = defer.Deferred(lambda c: c.errback(error))
        d.addTimeout(10, clock)
        self.assertNoResult(d)

        clock.advance(15)

        f = self.failureResultOf(d, ValueError)
        self.assertIs(f.value, error)

    def test_cancelBeforeTimeout(self):
        """
        If the L{defer.Deferred} is manually cancelled before the timeout, it
        is not re-cancelled (no L{AlreadyCancelled} error, and also no
        canceling of inner deferreds), and the default C{onTimeoutCancel}
        function is not called, preserving the original L{CancelledError}.
        """
        clock = Clock()
        d = defer.Deferred()
        d.addTimeout(10, clock)

        # addTimeout is added first so that if d is timed out, d would be
        # canceled before innerDeferred gets returned from an errback on d
        innerDeferred = defer.Deferred()
        dCanceled = [None]

        def onErrback(f):
            dCanceled[0] = f
            return innerDeferred

        d.addErrback(onErrback)
        d.cancel()

        # d is cancelled immediately, before innerDeferred is returned from the
        # errback on d
        self.assertIsInstance(dCanceled[0], failure.Failure)
        self.assertIs(dCanceled[0].type, defer.CancelledError)

        # The timeout never happens - if it did, d would have been cancelled
        # again, which would cancel innerDeferred too
        clock.advance(15)
        self.assertNoResult(innerDeferred)

    def test_cancelBeforeTimeoutCustom(self):
        """
        If the L{defer.Deferred} is manually cancelled before the timeout, it
        is not re-cancelled (no L{AlreadyCancelled} error, and also no
        canceling of inner deferreds), and the custom C{onTimeoutCancel}
        function is not called, preserving the original L{CancelledError}.
        """
        clock = Clock()
        d = defer.Deferred()
        d.addTimeout(10, clock, onTimeoutCancel=_overrideFunc)

        # addTimeout is added first so that if d is timed out, d would be
        # canceled before innerDeferred gets returned from an errback on d
        innerDeferred = defer.Deferred()
        dCanceled = [None]

        def onErrback(f):
            dCanceled[0] = f
            return innerDeferred

        d.addErrback(onErrback)
        d.cancel()

        # d is cancelled immediately, before innerDeferred is returned from the
        # errback on d
        self.assertIsInstance(dCanceled[0], failure.Failure)
        self.assertIs(dCanceled[0].type, defer.CancelledError)

        # The timeout never happens - if it did, d would have been cancelled
        # again, which would cancel innerDeferred too
        clock.advance(15)
        self.assertNoResult(innerDeferred)

    def test_providedCancelCalledBeforeTimeoutCustom(self):
        """
        A custom translation function can handle a L{defer.Deferred} with a
        custom cancellation function.
        """
        clock = Clock()
        d = defer.Deferred(lambda c: c.errback(ValueError("what!")))
        d.addTimeout(10, clock, onTimeoutCancel=_overrideFunc)
        self.assertNoResult(d)

        clock.advance(15)

        self.assertEqual("OVERRIDDEN", self.successResultOf(d))

    def test_errbackAddedBeforeTimeout(self):
        """
        An errback added before a timeout is added errbacks with a
        L{defer.CancelledError} when the timeout fires.  If the
        errback returns the L{defer.CancelledError}, it is translated
        to a L{defer.TimeoutError} by the timeout implementation.
        """
        clock = Clock()
        d = defer.Deferred()

        dErrbacked = [None]

        def errback(f):
            dErrbacked[0] = f
            return f

        d.addErrback(errback)
        d.addTimeout(10, clock)

        clock.advance(15)

        self.assertIsInstance(dErrbacked[0], failure.Failure)
        self.assertIsInstance(dErrbacked[0].value, defer.CancelledError)

        self.failureResultOf(d, defer.TimeoutError)

    def test_errbackAddedBeforeTimeoutSuppressesCancellation(self):
        """
        An errback added before a timeout is added errbacks with a
        L{defer.CancelledError} when the timeout fires.  If the
        errback suppresses the L{defer.CancelledError}, the deferred
        successfully completes.
        """
        clock = Clock()
        d = defer.Deferred()

        dErrbacked = [None]

        def errback(f):
            dErrbacked[0] = f
            f.trap(defer.CancelledError)

        d.addErrback(errback)
        d.addTimeout(10, clock)

        clock.advance(15)

        self.assertIsInstance(dErrbacked[0], failure.Failure)
        self.assertIsInstance(dErrbacked[0].value, defer.CancelledError)

        self.successResultOf(d)

    def test_errbackAddedBeforeTimeoutCustom(self):
        """
        An errback added before a timeout is added with a custom
        timeout function errbacks with a L{defer.CancelledError} when
        the timeout fires.  The timeout function runs if the errback
        returns the L{defer.CancelledError}.
        """
        clock = Clock()
        d = defer.Deferred()

        dErrbacked = [None]

        def errback(f):
            dErrbacked[0] = f
            return f

        d.addErrback(errback)
        d.addTimeout(10, clock, _overrideFunc)

        clock.advance(15)

        self.assertIsInstance(dErrbacked[0], failure.Failure)
        self.assertIsInstance(dErrbacked[0].value, defer.CancelledError)

        self.assertEqual("OVERRIDDEN", self.successResultOf(d))

    def test_errbackAddedBeforeTimeoutSuppressesCancellationCustom(self):
        """
        An errback added before a timeout is added with a custom
        timeout function errbacks with a L{defer.CancelledError} when
        the timeout fires.  The timeout function runs if the errback
        suppresses the L{defer.CancelledError}.
        """
        clock = Clock()
        d = defer.Deferred()

        dErrbacked = [None]

        def errback(f):
            dErrbacked[0] = f

        d.addErrback(errback)
        d.addTimeout(10, clock, _overrideFunc)

        clock.advance(15)

        self.assertIsInstance(dErrbacked[0], failure.Failure)
        self.assertIsInstance(dErrbacked[0].value, defer.CancelledError)

        self.assertEqual("OVERRIDDEN", self.successResultOf(d))

    def test_callbackAddedToCancelerBeforeTimeout(self):
        """
        Given a deferred with a cancellation function that resumes the
        callback chain, a callback that is added to the deferred
        before a timeout is added to runs when the timeout fires.  The
        deferred completes successfully, without a
        L{defer.TimeoutError}.
        """
        clock = Clock()
        success = "success"
        d = defer.Deferred(lambda d: d.callback(success))

        dCallbacked = [None]

        def callback(value):
            dCallbacked[0] = value
            return value

        d.addCallback(callback)
        d.addTimeout(10, clock)

        clock.advance(15)

        self.assertEqual(dCallbacked[0], success)

        self.assertIs(success, self.successResultOf(d))

    def test_callbackAddedToCancelerBeforeTimeoutCustom(self):
        """
        Given a deferred with a cancellation function that resumes the
        callback chain, a callback that is added to the deferred
        before a timeout is added to runs when the timeout fires.  The
        deferred completes successfully, without a
        L{defer.TimeoutError}.  The timeout's custom timeout function
        also runs.
        """
        clock = Clock()
        success = "success"
        d = defer.Deferred(lambda d: d.callback(success))

        dCallbacked = [None]

        def callback(value):
            dCallbacked[0] = value
            return value

        d.addCallback(callback)
        d.addTimeout(10, clock, onTimeoutCancel=_overrideFunc)

        clock.advance(15)

        self.assertEqual(dCallbacked[0], success)

        self.assertEqual("OVERRIDDEN", self.successResultOf(d))


class EnsureDeferredTests(unittest.TestCase):
    """
    Tests for L{twisted.internet.defer.ensureDeferred}.
    """

    def test_passesThroughDeferreds(self):
        """
        L{defer.ensureDeferred} will pass through a Deferred unchanged.
        """
        d = defer.Deferred()
        d2 = defer.ensureDeferred(d)
        self.assertIs(d, d2)

    def test_willNotAllowNonDeferredOrCoroutine(self):
        """
        Passing L{defer.ensureDeferred} a non-coroutine and a non-Deferred will
        raise a L{ValueError}.
        """
        with self.assertRaises(ValueError):
            defer.ensureDeferred("something")


class TimeoutErrorTests(unittest.TestCase, ImmediateFailureMixin):
    """
    L{twisted.internet.defer} timeout code.
    """

    def test_deprecatedTimeout(self):
        """
        L{twisted.internet.defer.timeout} is deprecated.
        """
        deferred = defer.Deferred()
        defer.timeout(deferred)
        self.assertFailure(deferred, defer.TimeoutError)
        warningsShown = self.flushWarnings([self.test_deprecatedTimeout])
        self.assertEqual(len(warningsShown), 1)
        self.assertIs(warningsShown[0]["category"], DeprecationWarning)
        self.assertEqual(
            warningsShown[0]["message"],
            "twisted.internet.defer.timeout was deprecated in Twisted 17.1.0;"
            " please use twisted.internet.defer.Deferred.addTimeout instead",
        )


def callAllSoonCalls(loop):
    """
    Tickle an asyncio event loop to call all of the things scheduled with
    call_soon, inasmuch as this can be done via the public API.

    @param loop: The asyncio event loop to flush the previously-called
        C{call_soon} entries from.
    """
    loop.call_soon(loop.stop)
    loop.run_forever()


class DeferredFutureAdapterTests(unittest.TestCase):
    def test_asFuture(self):
        """
        L{defer.Deferred.asFuture} returns a L{asyncio.Future} which fires when
        the given L{defer.Deferred} does.
        """
        d = defer.Deferred()
        loop = new_event_loop()
        aFuture = d.asFuture(loop)
        self.assertEqual(aFuture.done(), False)
        d.callback(13)
        callAllSoonCalls(loop)
        self.assertEqual(self.successResultOf(d), None)
        self.assertEqual(aFuture.result(), 13)

    def test_asFutureCancelFuture(self):
        """
        L{defer.Deferred.asFuture} returns a L{asyncio.Future} which, when
        cancelled, will cancel the original L{defer.Deferred}.
        """

        def canceler(dprime):
            canceler.called = True

        canceler.called = False
        d = defer.Deferred(canceler)
        loop = new_event_loop()
        aFuture = d.asFuture(loop)
        aFuture.cancel()
        callAllSoonCalls(loop)
        self.assertEqual(canceler.called, True)
        self.assertEqual(self.successResultOf(d), None)
        self.assertRaises(CancelledError, aFuture.result)

    def test_asFutureSuccessCancel(self):
        """
        While Futures don't support succeeding in response to cancellation,
        Deferreds do; if a Deferred is coerced into a success by a Future
        cancellation, that should just be ignored.
        """

        def canceler(dprime):
            dprime.callback(9)

        d = defer.Deferred(canceler)
        loop = new_event_loop()
        aFuture = d.asFuture(loop)
        aFuture.cancel()
        callAllSoonCalls(loop)
        self.assertEqual(self.successResultOf(d), None)
        self.assertRaises(CancelledError, aFuture.result)

    def test_asFutureFailure(self):
        """
        L{defer.Deferred.asFuture} makes a L{asyncio.Future} fire with an
        exception when the given L{defer.Deferred} does.
        """
        d = defer.Deferred()
        theFailure = failure.Failure(ZeroDivisionError())
        loop = new_event_loop()
        future = d.asFuture(loop)
        callAllSoonCalls(loop)
        d.errback(theFailure)
        callAllSoonCalls(loop)
        self.assertRaises(ZeroDivisionError, future.result)

    def test_fromFuture(self):
        """
        L{defer.Deferred.fromFuture} returns a L{defer.Deferred} that fires
        when the given L{asyncio.Future} does.
        """
        loop = new_event_loop()
        aFuture = Future(loop=loop)
        d = defer.Deferred.fromFuture(aFuture)
        self.assertNoResult(d)
        aFuture.set_result(7)
        callAllSoonCalls(loop)
        self.assertEqual(self.successResultOf(d), 7)

    def test_fromFutureFutureCancelled(self):
        """
        L{defer.Deferred.fromFuture} makes a L{defer.Deferred} fire with
        an L{asyncio.CancelledError} when the given
        L{asyncio.Future} is cancelled.
        """
        loop = new_event_loop()
        cancelled = Future(loop=loop)
        d = defer.Deferred.fromFuture(cancelled)
        cancelled.cancel()
        callAllSoonCalls(loop)
        self.assertRaises(CancelledError, cancelled.result)
        self.failureResultOf(d).trap(CancelledError)

    def test_fromFutureDeferredCancelled(self):
        """
        L{defer.Deferred.fromFuture} makes a L{defer.Deferred} which, when
        cancelled, cancels the L{asyncio.Future} it was created from.
        """
        loop = new_event_loop()
        cancelled = Future(loop=loop)
        d = defer.Deferred.fromFuture(cancelled)
        d.cancel()
        callAllSoonCalls(loop)
        self.assertEqual(cancelled.cancelled(), True)
        self.assertRaises(CancelledError, cancelled.result)
        self.failureResultOf(d).trap(CancelledError)


class CoroutineContextVarsTests(unittest.TestCase):

    skip = contextvarsSkip

    def test_withInlineCallbacks(self):
        """
        When an inlineCallbacks function is called, the context is taken from
        when it was first called. When it resumes, the same context is applied.
        """
        clock = Clock()

        var = contextvars.ContextVar("testvar")
        var.set(1)

        # This Deferred will set its own context to 3 when it is called
        mutatingDeferred = defer.Deferred()
        mutatingDeferred.addCallback(lambda _: var.set(3))

        mutatingDeferredThatFails = defer.Deferred()
        mutatingDeferredThatFails.addCallback(lambda _: var.set(4))
        mutatingDeferredThatFails.addCallback(lambda _: 1 / 0)

        @defer.inlineCallbacks
        def yieldingDeferred():
            d = defer.Deferred()
            clock.callLater(1, d.callback, True)
            yield d
            var.set(3)

        # context is 1 when the function is defined
        @defer.inlineCallbacks
        def testFunction():

            # Expected to be 2
            self.assertEqual(var.get(), 2)

            # Does not mutate the context
            yield defer.succeed(1)

            # Expected to be 2
            self.assertEqual(var.get(), 2)

            # mutatingDeferred mutates it to 3, but only in its Deferred chain
            clock.callLater(1, mutatingDeferred.callback, True)
            yield mutatingDeferred

            # When it resumes, it should still be 2
            self.assertEqual(var.get(), 2)

            # mutatingDeferredThatFails mutates it to 3, but only in its
            # Deferred chain
            clock.callLater(1, mutatingDeferredThatFails.callback, True)
            try:
                yield mutatingDeferredThatFails
            except Exception:
                self.assertEqual(var.get(), 2)
            else:
                raise Exception("???? should have failed")

            # IMPLEMENTATION DETAIL: Because inlineCallbacks must be at every
            # level, an inlineCallbacks function yielding another
            # inlineCallbacks function will NOT mutate the outer one's context,
            # as it is copied when the inner one is ran and mutated there.
            yield yieldingDeferred()
            self.assertEqual(var.get(), 2)

            defer.returnValue(True)

        # The inlineCallbacks context is 2 when it's called
        var.set(2)
        d = testFunction()

        # Advance the clock so mutatingDeferred triggers
        clock.advance(1)

        # Advance the clock so that mutatingDeferredThatFails triggers
        clock.advance(1)

        # Advance the clock so that yieldingDeferred triggers
        clock.advance(1)

        self.assertEqual(self.successResultOf(d), True)

    @ensuringDeferred
    async def test_asyncWithLock(self):
        """
        L{defer.DeferredLock} can be used as an asynchronous context manager.
        """
        lock = defer.DeferredLock()
        async with lock:
            self.assertTrue(lock.locked)
            d = lock.acquire()
            d.addCallback(lambda _: lock.release())
            self.assertTrue(lock.locked)
            self.assertFalse(d.called)
        self.assertTrue(d.called)
        await d
        self.assertFalse(lock.locked)

    @ensuringDeferred
    async def test_asyncWithSemaphore(self):
        """
        L{defer.DeferredSemaphore} can be used as an asynchronous context
        manager.
        """
        sem = defer.DeferredSemaphore(3)

        async with sem:
            self.assertEqual(sem.tokens, 2)
            async with sem:
                self.assertEqual(sem.tokens, 1)
                d1 = sem.acquire()
                d2 = sem.acquire()
                self.assertEqual(sem.tokens, 0)
                self.assertTrue(d1.called)
                self.assertFalse(d2.called)
            self.assertEqual(sem.tokens, 0)
            self.assertTrue(d2.called)
            d1.addCallback(lambda _: sem.release())
            d2.addCallback(lambda _: sem.release())
            await d1
            await d2
            self.assertEqual(sem.tokens, 2)
        self.assertEqual(sem.tokens, 3)

    @ensuringDeferred
    async def test_asyncWithLockException(self):
        """
        C{defer.DeferredLock} correctly propagates exceptions when
        used as an asynchronous context manager.
        """
        lock = defer.DeferredLock()
        with self.assertRaisesRegexp(Exception, "some specific exception"):
            async with lock:
                self.assertTrue(lock.locked)
                raise Exception("some specific exception")
        self.assertFalse(lock.locked)

    def test_contextvarsWithAsyncAwait(self):
        """
        When a coroutine is called, the context is taken from when it was first
        called. When it resumes, the same context is applied.
        """
        clock = Clock()

        var = contextvars.ContextVar("testvar")
        var.set(1)

        # This Deferred will set its own context to 3 when it is called
        mutatingDeferred = defer.Deferred()
        mutatingDeferred.addCallback(lambda _: var.set(3))

        mutatingDeferredThatFails = defer.Deferred()
        mutatingDeferredThatFails.addCallback(lambda _: var.set(4))
        mutatingDeferredThatFails.addCallback(lambda _: 1 / 0)

        async def asyncFuncAwaitingDeferred():
            d = defer.Deferred()
            clock.callLater(1, d.callback, True)
            await d
            var.set(3)

        # context is 1 when the function is defined
        async def testFunction():

            # Expected to be 2
            self.assertEqual(var.get(), 2)

            # Does not mutate the context
            await defer.succeed(1)

            # Expected to be 2
            self.assertEqual(var.get(), 2)

            # mutatingDeferred mutates it to 3, but only in its Deferred chain
            clock.callLater(0, mutatingDeferred.callback, True)
            await mutatingDeferred

            # When it resumes, it should still be 2
            self.assertEqual(var.get(), 2)

            # mutatingDeferredThatFails mutates it to 3, but only in its
            # Deferred chain
            clock.callLater(1, mutatingDeferredThatFails.callback, True)
            try:
                await mutatingDeferredThatFails
            except Exception:
                self.assertEqual(var.get(), 2)
            else:
                raise Exception("???? should have failed")

            # If we await another async def-defined function, it will be able
            # to mutate the outer function's context, it is *not* frozen and
            # restored inside the function call.
            await asyncFuncAwaitingDeferred()
            self.assertEqual(var.get(), 3)

            return True

        # The inlineCallbacks context is 2 when it's called
        var.set(2)
        d = defer.ensureDeferred(testFunction())

        # Advance the clock so mutatingDeferred triggers
        clock.advance(1)

        # Advance the clock so that mutatingDeferredThatFails triggers
        clock.advance(1)

        # Advance the clock so that asyncFuncAwaitingDeferred triggers
        clock.advance(1)

        self.assertEqual(self.successResultOf(d), True)



class CoroutineSniffioTests(unittest.TestCase):

    skip = sniffioSkip

    def testNotFoundWhenOutside(self):
        """
        sniffio will fail to find a library when outside coroutines and
        L{defer.inlineCallbacks}.
        """
        self.assertRaises(
            sniffio.AsyncLibraryNotFoundError,
            sniffio.current_async_library,
        )


    def testTwistedFoundInCoroutine(self):
        """sniffio will recognize Twisted in a coroutine"""
        async def twistAndShout():
            return sniffio.current_async_library()

        d = defer.ensureDeferred(twistAndShout())
        self.assertEqual(self.successResultOf(d), "twisted")

        self.assertRaises(
            sniffio.AsyncLibraryNotFoundError,
            sniffio.current_async_library,
        )


    def testNothingFoundAfterCoroutine(self):
        """sniffio will recognize no loop after a coroutine"""
        async def twistAndShout():
            pass

        d = defer.ensureDeferred(twistAndShout())
        self.successResultOf(d)

        self.assertRaises(
            sniffio.AsyncLibraryNotFoundError,
            sniffio.current_async_library,
        )


    def testTwistedFoundInCoroutineExceptionHandler(self):
        """
        sniffio will recognize Twisted in a coroutine when handling an
        exception.
        """

        class LocalException(Exception):
            pass

        async def fail():
            raise LocalException()

        async def twistAndShout():
            try:
                await fail()
            except LocalException:
                return sniffio.current_async_library()

            return 'exception not handled'

        d = defer.ensureDeferred(twistAndShout())
        self.assertEqual(self.successResultOf(d), "twisted")

        self.assertRaises(
            sniffio.AsyncLibraryNotFoundError,
            sniffio.current_async_library,
        )


    def testNothingFoundafterCoroutineExceptionHandler(self):
        """
        sniffio will recognize no loop after a coroutine raises an exception
        """

        class LocalException(Exception):
            pass

        async def twistAndShout():
            raise LocalException()

        d = defer.ensureDeferred(twistAndShout())
        self.failureResultOf(d)

        self.assertRaises(
            sniffio.AsyncLibraryNotFoundError,
            sniffio.current_async_library,
        )


    def testTwistedFoundInInlineCallbacks(self):
        """sniffio will recognize Twisted in a L{defer.inlineCallbacks}"""
        @defer.inlineCallbacks
        def twistALittleCloserNow():
            yield

            return sniffio.current_async_library()

        d = defer.ensureDeferred(twistALittleCloserNow())
        self.assertEqual(self.successResultOf(d), "twisted")


    def testNothingFoundAfterInlineCallbacks(self):
        """sniffio will recognize no loop after a L{defer.inlineCallbacks}"""
        @defer.inlineCallbacks
        def twistALittleCloserNow():
            yield

        d = defer.ensureDeferred(twistALittleCloserNow())
        self.successResultOf(d)

        self.assertRaises(
            sniffio.AsyncLibraryNotFoundError,
            sniffio.current_async_library,
        )<|MERGE_RESOLUTION|>--- conflicted
+++ resolved
@@ -28,7 +28,6 @@
     contextvarsSkip = "contextvars is not available"
 
 
-<<<<<<< HEAD
 sniffio = requireModule('sniffio')
 if sniffio:
     sniffioSkip = contextvarsSkip
@@ -36,9 +35,6 @@
     sniffioSkip = "sniffio is not available"
 
 
-
-=======
->>>>>>> 7e3ce790
 def ensuringDeferred(f):
     @functools.wraps(f)
     def wrapper(*args, **kwargs):
