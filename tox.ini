; tox configuration file for running tests similar to buildbot builders.
;
; The main trial based environments are defined based on a set of tags. Each
; tag will trigger a different behavior. Multiple tags can be set for the same environment:
;
; * alldeps - install all possible dependencies.
; * nodeps - avoid installing any dependency.
; * withcov - run the tests wrapped using the coverage.
; * nocov - run the tests directly, without using the coverage wrapper.
; * wheel - build the wheel distribution
; * posix - prepare the tests to be run in a Linux/Unix/macOS environment.
; * macos - prepare the tests to be run in a macOS 10.11+ environment (superset of posix)
; * macos1010 - prepare the tests to be run in a macOS 10.10 environment (superset of posix)
; * windows - prepare the tests to be executed under Windows.
;
; Some tags are defined only while transitioning to an updated Buildbot and
; should be removed after the transition.
; See: https://github.com/twisted-infra/braid/issues/222
;
; * tests - similar to alldeps
; * coverage - similar to withcov and alldeps
; * nomodules - similar to nodeps
;
; There is a non-default `codecov-publish` environment used to publish the
; coverage results to codecov.io. It should be called after running the
; standard coverage environment.
;
; A non-default `txchecker-travis` environment is used to run twistedchecker
; on travis in --diff mode
;
[tox]
minversion=2.4
skip_missing_interpreters=True
toxworkdir=build/
envlist=lint,pyflakes,apidocs,narrativedocs,newsfragment,manifest-checker,py27-alldeps-nocov,py36-alldeps-nocov

[testenv]
;; to be installed from wheels instead
skip_install=True

;; dependencies managed by extras in t.p._setup.py._EXTRAS_REQUIRE
extras =
    {alldeps,tests,coverage}: all_non_platform

    windows: windows_platform

    {alldeps,tests}-macos: osx_platform

    ; Documentation needs Twisted install to get the version.
    narrativedocs: dev

;; dependencies that are not specified as extras
deps =
    py27-{alldeps,tests,coverage}-{posix,macos}: pysqlite

    {withcov,coverage}: coverage

    codecov-publish: codecov==2.0.5

    wheel: wheel

    ; Code quality checkers
    manifest-checker: check-manifest

    lint: pyflakes
    lint: twistedchecker>=0.7.1
    lint: diff-cover==0.9.12
    lint: pycodestyle

<<<<<<< HEAD
    !lint: git+https://github.com/YannickJadoul/cibuildwheel@737d05bdc581e3dcf22a025d485173ae271b7236
=======
    wheels: git+https://github.com/joerick/cibuildwheel@9372e37b1886be448ca6b67a14dc6708657ac4a8
>>>>>>> 80ce1593

; All environment variables are passed.
passenv = *

setenv =
   ; Enable sub-processes coverage reports and store coverage reports in a
   ; known location.
   COVERAGE_PROCESS_START = {toxinidir}/.coveragerc
   COVERAGE_FILE = {toxinidir}/.coverage
   # Help tests know where the base directory is.
   TOX_INI_DIR = {toxinidir}

   ; Skip twistedchecker warnings that are not yet required in the required run
   lint: TWISTEDCHECKER_SKIP_WARNINGS = W9208,C0302,C0103,C9302

   wheels: CIBW_SKIP=cp33-* cp27-manylinux1_x86_64 cp27-win_amd64 cp27-macosx_10_6_intel cp34-manylinux1_x86_64 cp34-macosx_10_6_intel cp35-manylinux1_x86_64 cp35-macosx_10_6_intel cp36-manylinux1_x86_64 cp36-win_amd64 cp36-macosx_10_6_intel cp37-manylinux1_x86_64 cp37-win_amd64 cp37-macosx_10_6_intel
   py27: CIBW_BUILD=cp27-manylinux1_x86_64 cp27-win_amd64 cp27-macosx_10_6_intel
   py34: CIBW_BUILD=cp34-manylinux1_x86_64 cp34-macosx_10_6_intel
   py35: CIBW_BUILD=cp35-manylinux1_x86_64 cp35-macosx_10_6_intel
   py36: CIBW_BUILD=cp36-manylinux1_x86_64 cp36-win_amd64 cp36-macosx_10_6_intel
   py37: CIBW_BUILD=cp37-manylinux1_x86_64 cp37-win_amd64 cp37-macosx_10_6_intel

<<<<<<< HEAD
ignore_errors=True
whitelist_externals=
    bash
    ls

=======
>>>>>>> 80ce1593
commands =
    ;
    ; Display information about Python interpreter
    ; which will be used in subsequent steps
    ;
    python -c "import sys; print(sys.prefix)"
    python -c "import sys; print(sys.exec_prefix)"
    python -c "import sys; print(sys.executable)"
    python -c "import sys; print(sys.version)"
    python -c "import sys; print(sys.platform)"
    python --version

    {withcov,coverage,nocov,nomodules,tests}: cibuildwheel --output-dir {toxinidir}/wheelhouse {toxinidir}
    {withcov,coverage,nocov,nomodules,tests}: ls -l {toxinidir}/wheelhouse
    {withcov,coverage,nocov,nomodules,tests}: pip download --verbose --no-deps --no-index --dest {envtmpdir} --find-links {toxinidir}/wheelhouse twisted
    {withcov,coverage,nocov,nomodules,tests}: ls -l {envtmpdir}
    {withcov,coverage,nocov,nomodules,tests}: python x.py --directory {envtmpdir}
    {alldeps,tests,coverage}: python x.py --directory {envtmpdir} --extra all_non_platform

    windows: python x.py --directory {envtmpdir} --extra windows_platform

    {alldeps,tests}-macos: python x.py --directory {envtmpdir} --extra osx_platform

    # We need to define nodeps *somewhere* so tox recognises it
    nodeps: python -c "print('No dependencies installed...')"

    ; Install PyDoctor here so it DOESNT overwrite Twisted
    apidocs: pip install --no-deps epydoc pydoctor

    ; Report out what is installed and the version
    pip freeze

    ; Run tests without wrapping them using coverage.
    {nocov,nomodules,tests}: python -m twisted.trial --reactor={env:TWISTED_REACTOR:default} --reporter={env:TRIAL_REPORTER:verbose}  {posargs:twisted}

    ; Run the tests wrapped using coverage.
    {withcov,coverage}: python {toxinidir}/admin/_copy.py {toxinidir}/admin/zz_coverage.pth {envsitepackagesdir}/zz_coverage.pth
    {withcov,coverage}: coverage erase
    {withcov,coverage}: coverage run -p --rcfile={toxinidir}/.coveragerc -m twisted.trial --reactor={env:TWISTED_REACTOR:default} --reporter={env:TRIAL_REPORTER:verbose} {posargs:twisted}

    ; Publish the coverage reports to codecov.io
    codecov-publish: coverage combine
    codecov-publish: coverage xml -o coverage.xml -i
    codecov-publish: codecov {env:CODECOV_OPTIONS:} -X search -X gcov -f coverage.xml

    ; Build in a root folder so that buildbot can pick the result
    wheel: python setup.py bdist_wheel --dist-dir {toxinidir}/dist

    lint: /bin/sh -c "pyflakes $(find src/twisted admin bin \! -name "compat.py" \! -name "test_compat.py" \! -name "dict.py"  -name '*.py' -o -name '*.3only')"
    lint: {toxinidir}/.travis/twistedchecker-trunk-diff.sh {posargs:twisted}
    lint: /bin/sh -c "git diff trunk | python {toxinidir}/admin/pycodestyle-twisted.py --diff"

    apidocs: {toxinidir}/bin/admin/build-apidocs {toxinidir}/src/ apidocs
    narrativedocs: sphinx-build -aW -b html -d {toxinidir}/docs/_build {toxinidir}/docs {toxinidir}/docs/_build/

    newsfragment: python {toxinidir}/bin/admin/check-newsfragment "{toxinidir}"

    manifest-checker: check-manifest --ignore "docs/_build*,docs/historic/*,admin*,bin/admin*,twisted/topfiles/*.Old"

    wheels: cibuildwheel --output-dir {toxinidir}/wheelhouse {toxinidir}
    wheels: python setup.py sdist --formats=gztar,zip --dist-dir={toxinidir}/wheelhouse
    wheels: ls -l {toxinidir}/wheelhouse

[testenv:apidocs]
# Epydoc and pydoctor currently on work on Python 2
basepython=python2.7

[testenv:manifest-checker]
skip_install = true

# TwistedChecker needs to be 3.5
[testenv:lint]
basepython=python3.5
usedevelop=True<|MERGE_RESOLUTION|>--- conflicted
+++ resolved
@@ -67,11 +67,7 @@
     lint: diff-cover==0.9.12
     lint: pycodestyle
 
-<<<<<<< HEAD
-    !lint: git+https://github.com/YannickJadoul/cibuildwheel@737d05bdc581e3dcf22a025d485173ae271b7236
-=======
-    wheels: git+https://github.com/joerick/cibuildwheel@9372e37b1886be448ca6b67a14dc6708657ac4a8
->>>>>>> 80ce1593
+    !lint: git+https://github.com/YannickJadoul/cibuildwheel@dd0900697fa9fc6bb0d0c6cfeaa061701d3d8adb
 
 ; All environment variables are passed.
 passenv = *
@@ -94,14 +90,6 @@
    py36: CIBW_BUILD=cp36-manylinux1_x86_64 cp36-win_amd64 cp36-macosx_10_6_intel
    py37: CIBW_BUILD=cp37-manylinux1_x86_64 cp37-win_amd64 cp37-macosx_10_6_intel
 
-<<<<<<< HEAD
-ignore_errors=True
-whitelist_externals=
-    bash
-    ls
-
-=======
->>>>>>> 80ce1593
 commands =
     ;
     ; Display information about Python interpreter
